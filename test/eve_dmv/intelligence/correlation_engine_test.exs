--- conflicted
+++ resolved
@@ -3,12 +3,8 @@
 
   alias EveDmv.Database.QueryCache
   alias EveDmv.Intelligence.CorrelationEngine
-<<<<<<< HEAD
   alias EveDmv.Intelligence.CharacterStats
-=======
-  alias EveDmv.Intelligence.CharacterAnalysis.CharacterStats
   alias EveDmv.Intelligence.WHVetting
->>>>>>> 16bb4ec3
 
   setup do
     # Start QueryCache for this test since it's not started in test environment
