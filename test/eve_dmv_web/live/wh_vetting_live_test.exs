--- conflicted
+++ resolved
@@ -533,11 +533,7 @@
               "character_name" => "Enemy Pilot",
               "corporation_id" => 2_000_000,
               # Machariel
-<<<<<<< HEAD
-              "ship_type_id" => 17738,
-=======
               "ship_type_id" => 17_738,
->>>>>>> f477ddb4
               "final_blow" => true
             }
           ]
@@ -548,11 +544,7 @@
               "character_name" => name,
               "corporation_id" => 1_000_000,
               # T3Cs and Logi
-<<<<<<< HEAD
-              "ship_type_id" => Enum.random([12011, 12013, 11987]),
-=======
               "ship_type_id" => Enum.random([12_011, 12_013, 11_987]),
->>>>>>> f477ddb4
               "final_blow" => true
             }
           ]
@@ -564,11 +556,7 @@
             "character_name" => name,
             "corporation_id" => 1_000_000,
             # Legion
-<<<<<<< HEAD
-            "ship_type_id" => 12011
-=======
             "ship_type_id" => 12_011
->>>>>>> f477ddb4
           }
         else
           %{
@@ -598,11 +586,7 @@
       "victim" => %{
         "character_id" => Enum.random(90_000_000..95_000_000),
         # Astrahus
-<<<<<<< HEAD
-        "structure_type_id" => 35832
-=======
         "structure_type_id" => 35_832
->>>>>>> f477ddb4
       }
     }
   end
