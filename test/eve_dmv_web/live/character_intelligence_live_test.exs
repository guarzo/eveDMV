defmodule EveDmvWeb.CharacterIntelligenceLiveTest do
  @moduledoc """
  Comprehensive tests for CharacterIntelligenceLive LiveView component.
  """
  use EveDmvWeb.ConnCase, async: true

  import Phoenix.LiveViewTest

  alias EveDmv.Intelligence.{CharacterAnalyzer, IntelligenceCache}
  alias EveDmv.Accounts.User

  setup %{conn: conn} do
    # Create authenticated user
    user =
      create(:user, %{
        character_id: 95_465_499,
        character_name: "Test User"
      })

    conn = log_in_user(conn, user)

    # Create test character with activity
    character_id = 95_000_100
    create_character_with_activity(character_id)

    %{conn: conn, user: user, character_id: character_id}
  end

  describe "mount/3" do
    test "loads character intelligence analysis", %{conn: conn, character_id: character_id} do
      {:ok, view, html} = live(conn, ~p"/intel/#{character_id}")

      # Should show loading initially
      assert html =~ "Loading character intelligence"

      # Wait for analysis to complete
      :timer.sleep(500)

      html = render(view)

      # Should display character info
      assert html =~ "Character Intelligence"
      assert html =~ "Threat Level"
      assert html =~ "Activity Analysis"
    end

    test "subscribes to real-time updates", %{conn: conn, character_id: character_id} do
      {:ok, view, _html} = live(conn, ~p"/intel/#{character_id}")

      # Send update via PubSub
      Phoenix.PubSub.broadcast(
        EveDmv.PubSub,
        "character:#{character_id}",
        {:new_kill, build_test_killmail(character_id)}
      )

      :timer.sleep(100)

      # Should reflect update
      html = render(view)
      assert html =~ "Real-time updates enabled"
    end

    test "handles invalid character ID", %{conn: conn} do
      {:ok, view, html} = live(conn, ~p"/intel/999999999")

      :timer.sleep(200)

      html = render(view)
      assert html =~ "Character not found" or html =~ "No data available"
    end
  end

  describe "tab navigation" do
    test "switches between analysis tabs", %{conn: conn, character_id: character_id} do
      {:ok, view, _html} = live(conn, ~p"/intel/#{character_id}")

      # Wait for initial load
      :timer.sleep(300)

      # Switch to combat stats tab
      view |> element("[phx-click=\"switch_tab\"][phx-value-tab=\"combat\"]") |> render_click()

      html = render(view)
      assert html =~ "Combat Statistics"
      assert html =~ "K/D Ratio"

      # Switch to activity patterns tab
      view |> element("[phx-click=\"switch_tab\"][phx-value-tab=\"patterns\"]") |> render_click()

      html = render(view)
      assert html =~ "Activity Patterns"
      assert html =~ "Timezone Analysis"

      # Switch to associations tab
      view
      |> element("[phx-click=\"switch_tab\"][phx-value-tab=\"associations\"]")
      |> render_click()

      html = render(view)
      assert html =~ "Known Associates"
      assert html =~ "Frequent Targets"
    end
  end

  describe "real-time updates" do
    test "displays new kills in real-time", %{conn: conn, character_id: character_id} do
      {:ok, view, _html} = live(conn, ~p"/intel/#{character_id}")

      :timer.sleep(300)

      # Get initial kill count
      initial_html = render(view)
      initial_kills = extract_kill_count(initial_html)

      # Broadcast new kill
      new_kill = build_test_killmail(character_id)

      Phoenix.PubSub.broadcast(
        EveDmv.PubSub,
        "character:#{character_id}",
        {:new_kill, new_kill}
      )

      :timer.sleep(200)

      # Kill count should increase
      updated_html = render(view)
      updated_kills = extract_kill_count(updated_html)

      assert updated_kills > initial_kills
    end

    test "updates threat assessment with new data", %{conn: conn, character_id: character_id} do
      {:ok, view, _html} = live(conn, ~p"/intel/#{character_id}")

      :timer.sleep(300)

      # Send high-threat activity
      for i <- 1..5 do
        # Machariel
<<<<<<< HEAD
        kill = build_test_killmail(character_id, ship_type_id: 17738)
=======
        kill = build_test_killmail(character_id, ship_type_id: 17_738)
>>>>>>> f477ddb4

        Phoenix.PubSub.broadcast(
          EveDmv.PubSub,
          "character:#{character_id}",
          {:new_kill, kill}
        )
      end

      :timer.sleep(300)

      html = render(view)

      # Threat level should reflect dangerous activity
      assert html =~ "High Threat" or html =~ "Very Dangerous"
    end

    test "toggles real-time updates", %{conn: conn, character_id: character_id} do
      {:ok, view, _html} = live(conn, ~p"/intel/#{character_id}")

      :timer.sleep(300)

      # Disable real-time updates
      view |> element("[phx-click=\"toggle_realtime\"]") |> render_click()

      html = render(view)
      assert html =~ "Real-time updates disabled"

      # Send update - should not be reflected
      Phoenix.PubSub.broadcast(
        EveDmv.PubSub,
        "character:#{character_id}",
        {:new_kill, build_test_killmail(character_id)}
      )

      :timer.sleep(100)

      # Re-enable real-time updates
      view |> element("[phx-click=\"toggle_realtime\"]") |> render_click()

      html = render(view)
      assert html =~ "Real-time updates enabled"
    end
  end

  describe "auto-refresh" do
    test "enables auto-refresh functionality", %{conn: conn, character_id: character_id} do
      {:ok, view, _html} = live(conn, ~p"/intel/#{character_id}")

      # Enable auto-refresh
      view |> element("[phx-click=\"toggle_auto_refresh\"]") |> render_click()

      html = render(view)
      assert html =~ "Auto-refresh enabled"
      assert html =~ "60 seconds"
    end

    test "changes refresh interval", %{conn: conn, character_id: character_id} do
      {:ok, view, _html} = live(conn, ~p"/intel/#{character_id}")

      # Change interval to 30 seconds
      view
      |> element("form[phx-change=\"update_refresh_interval\"]")
      |> render_change(%{
        "interval" => "30"
      })

      html = render(view)
      assert html =~ "30 seconds"
    end
  end

  describe "character comparison" do
    test "adds characters for comparison", %{conn: conn, character_id: character_id} do
      {:ok, view, _html} = live(conn, ~p"/intel/#{character_id}")

      # Create another character
      comparison_id = 95_000_200
      create_character_with_activity(comparison_id)

      # Add for comparison
      view
      |> element("[phx-click=\"add_comparison\"][phx-value-character-id=\"#{comparison_id}\"]")
      |> render_click()

      html = render(view)
      assert html =~ "Comparison Added"
      assert html =~ "95000200"
    end

    test "removes characters from comparison", %{conn: conn, character_id: character_id} do
      {:ok, view, _html} = live(conn, ~p"/intel/#{character_id}")

      # Add comparison first
      comparison_id = 95_000_201
      create_character_with_activity(comparison_id)

      view
      |> element("[phx-click=\"add_comparison\"][phx-value-character-id=\"#{comparison_id}\"]")
      |> render_click()

      # Remove comparison
      view
      |> element("[phx-click=\"remove_comparison\"][phx-value-character-id=\"#{comparison_id}\"]")
      |> render_click()

      html = render(view)
      refute html =~ "95000201"
    end
  end

  describe "search functionality" do
    test "searches for related characters", %{conn: conn, character_id: character_id} do
      {:ok, view, _html} = live(conn, ~p"/intel/#{character_id}")

      # Perform search
      view
      |> element("form[phx-submit=\"search_characters\"]")
      |> render_submit(%{
        "search" => %{"query" => "Test"}
      })

      :timer.sleep(200)

      html = render(view)
      assert html =~ "Search Results"
    end

    test "handles empty search results", %{conn: conn, character_id: character_id} do
      {:ok, view, _html} = live(conn, ~p"/intel/#{character_id}")

      # Search for non-existent character
      view
      |> element("form[phx-submit=\"search_characters\"]")
      |> render_submit(%{
        "search" => %{"query" => "zzznonexistent"}
      })

      :timer.sleep(200)

      html = render(view)
      assert html =~ "No characters found"
    end
  end

  describe "export functionality" do
    test "exports analysis data", %{conn: conn, character_id: character_id} do
      {:ok, view, _html} = live(conn, ~p"/intel/#{character_id}")

      :timer.sleep(300)

      # Click export button
      view |> element("[phx-click=\"export_analysis\"]") |> render_click()

      # Should trigger download
      assert_push_event(view, "download", %{
        filename: filename,
        content: _content
      })

      assert filename =~ "character_analysis"
      assert filename =~ "#{character_id}"
    end
  end

  describe "correlation insights" do
    test "displays character correlations", %{conn: conn, character_id: character_id} do
      # Create correlated activity
      create_correlated_activity(character_id)

      {:ok, view, _html} = live(conn, ~p"/intel/#{character_id}")

      :timer.sleep(500)

      html = render(view)

      # Should show correlations
      assert html =~ "Character Correlations"
      assert html =~ "Frequently Flies With"
      assert html =~ "Common Targets"
    end
  end

  describe "wormhole vetting integration" do
    test "shows wormhole vetting analysis when applicable", %{conn: conn} do
      # Create character with J-space activity
      wh_character_id = 95_000_300
      create_wormhole_character_activity(wh_character_id)

      {:ok, view, _html} = live(conn, ~p"/intel/#{wh_character_id}")

      :timer.sleep(500)

      html = render(view)

      # Should show WH-specific analysis
      assert html =~ "J-Space Experience"
      assert html =~ "Wormhole Activity"
      assert html =~ "Chain Mapping"
    end
  end

  describe "performance monitoring" do
    test "displays analysis timing", %{conn: conn, character_id: character_id} do
      {:ok, view, _html} = live(conn, ~p"/intel/#{character_id}")

      :timer.sleep(500)

      html = render(view)

      # Should show performance metrics
      assert html =~ "Analysis completed in"
      assert html =~ "ms"
    end

    test "handles cache hits efficiently", %{conn: conn, character_id: character_id} do
      # Prime cache
      {:ok, view1, _html} = live(conn, ~p"/intel/#{character_id}")
      :timer.sleep(500)

      # Second load should be faster (cache hit)
      {time, {:ok, view2, _html}} =
        :timer.tc(fn ->
          live(conn, ~p"/intel/#{character_id}")
        end)

      time_ms = time / 1000
      assert time_ms < 100, "Cached load took #{time_ms}ms"

      html = render(view2)
      assert html =~ "Cached"
    end
  end

  describe "error handling" do
    test "handles analysis failures gracefully", %{conn: conn} do
      # Use character ID that will cause analysis to fail
      {:ok, view, _html} = live(conn, ~p"/intel/1")

      :timer.sleep(300)

      html = render(view)
      assert html =~ "Unable to analyze character" or html =~ "Analysis failed"
    end

    test "retries failed analysis", %{conn: conn} do
      {:ok, view, _html} = live(conn, ~p"/intel/1")

      :timer.sleep(300)

      # Click retry
      view |> element("[phx-click=\"retry_analysis\"]") |> render_click()

      html = render(view)
      assert html =~ "Retrying analysis" or html =~ "Loading"
    end
  end

  # Helper functions

  defp create_character_with_activity(character_id) do
    # Create killmails for character
    for i <- 1..20 do
      create(:killmail_raw, %{
        killmail_id: 80_000_000 + character_id + i,
        killmail_time: DateTime.add(DateTime.utc_now(), -i * 3600, :second),
        solar_system_id: Enum.random(30_000_000..30_005_000),
        killmail_data: build_killmail_data(character_id, i)
      })
    end
  end

  defp create_correlated_activity(character_id) do
    # Create kills with same accomplices
    accomplice_ids = [95_001_000, 95_001_001, 95_001_002]

    for i <- 1..10 do
      create(:killmail_raw, %{
        killmail_id: 81_000_000 + i,
        killmail_time: DateTime.utc_now(),
        killmail_data: build_fleet_killmail_data(character_id, accomplice_ids)
      })
    end
  end

  defp create_wormhole_character_activity(character_id) do
    # Create J-space killmails
    for i <- 1..15 do
      create(:killmail_raw, %{
        killmail_id: 82_000_000 + character_id + i,
        killmail_time: DateTime.add(DateTime.utc_now(), -i * 7200, :second),
        # J-space
        solar_system_id: Enum.random(31_000_000..31_005_000),
        killmail_data: build_killmail_data(character_id, i)
      })
    end
  end

  defp build_test_killmail(character_id, opts \\ []) do
    %{
      "killmail_id" => System.unique_integer([:positive]),
      "killmail_time" => DateTime.utc_now() |> DateTime.to_iso8601(),
      "solar_system_id" => 30_000_142,
      "attackers" => [
        %{
          "character_id" => character_id,
          "ship_type_id" => Keyword.get(opts, :ship_type_id, 587),
          "final_blow" => true
        }
      ],
      "victim" => %{
        "character_id" => Enum.random(90_000_000..95_000_000),
        "ship_type_id" => 588
      }
    }
  end

  defp build_killmail_data(character_id, index) do
    is_victim = rem(index, 4) == 0

    %{
      "attackers" => [
        %{
          "character_id" =>
            if(is_victim, do: Enum.random(90_000_000..95_000_000), else: character_id),
          "corporation_id" => 1_000_000,
          "ship_type_id" => Enum.random([587, 588, 589, 17_738]),
          "final_blow" => true
        }
      ],
      "victim" => %{
        "character_id" =>
          if(is_victim, do: character_id, else: Enum.random(90_000_000..95_000_000)),
        "corporation_id" => 2_000_000,
        "ship_type_id" => Enum.random([587, 588, 589])
      }
    }
  end

  defp build_fleet_killmail_data(character_id, accomplice_ids) do
    %{
      "attackers" => [
        %{
          "character_id" => character_id,
          "final_blow" => true
        }
        | Enum.map(accomplice_ids, fn id ->
            %{"character_id" => id, "final_blow" => false}
          end)
      ],
      "victim" => %{
        "character_id" => Enum.random(90_000_000..95_000_000)
      }
    }
  end

  defp extract_kill_count(html) do
    case Regex.run(~r/Total Kills:?\s*(\d+)/, html) do
      [_, count] -> String.to_integer(count)
      _ -> 0
    end
  end

  defp log_in_user(conn, user) do
    token = EveDmvWeb.Auth.generate_user_session_token(user)

    conn
    |> Phoenix.ConnTest.init_test_session(%{})
    |> Plug.Conn.put_session(:user_token, token)
  end
end<|MERGE_RESOLUTION|>--- conflicted
+++ resolved
@@ -139,11 +139,7 @@
       # Send high-threat activity
       for i <- 1..5 do
         # Machariel
-<<<<<<< HEAD
-        kill = build_test_killmail(character_id, ship_type_id: 17738)
-=======
         kill = build_test_killmail(character_id, ship_type_id: 17_738)
->>>>>>> f477ddb4
 
         Phoenix.PubSub.broadcast(
           EveDmv.PubSub,
