defmodule EveDmv.IntelligenceBenchmark do
  @moduledoc """
  Performance benchmarks for intelligence module calculations.
  Tests the performance of critical intelligence analysis functions.
  """

  alias EveDmv.Intelligence.{
    CharacterAnalyzer,
    HomeDefenseAnalyzer,
    WHFleetAnalyzer,
    WHVettingAnalyzer
  }

<<<<<<< HEAD
  alias EveDmv.Killmails.KillmailRaw
=======
>>>>>>> f477ddb4
  alias EveDmv.Api
  alias EveDmv.Killmails.KillmailRaw

  def run do
    # Setup test data
    setup_benchmark_data()

    # Run benchmarks
    Benchee.run(
      %{
        "character_analyzer" => fn -> benchmark_character_analyzer() end,
        "home_defense_analyzer" => fn -> benchmark_home_defense_analyzer() end,
        "wh_fleet_analyzer" => fn -> benchmark_wh_fleet_analyzer() end,
        "wh_vetting_analyzer" => fn -> benchmark_wh_vetting_analyzer() end,
        "batch_character_analysis" => fn -> benchmark_batch_analysis() end,
        "high_volume_killmail_analysis" => fn -> benchmark_high_volume_analysis() end
      },
      time: 10,
      memory_time: 2,
      warmup: 2,
      parallel: 4,
      formatters: [
        {Benchee.Formatters.Console, extended_statistics: true},
        {Benchee.Formatters.HTML, file: "bench/intelligence_benchmark.html"}
      ],
      profile_after: true
    )
  end

  defp setup_benchmark_data do
    # Create test characters with varying amounts of activity
    @test_characters =
      for i <- 1..10 do
        character_id = 95_000_000 + i
        create_character_activity(character_id, i * 10)
        character_id
      end

    @test_corporation_id = 1_000_100
    @test_home_system_id = 30_000_142

    # Create home defense activity
    create_home_defense_data(@test_corporation_id, @test_home_system_id)

    # Create fleet data
    @test_fleet_members = create_fleet_members()
  end

  defp benchmark_character_analyzer do
    # Test with medium activity character
    character_id = Enum.at(@test_characters, 4)
    {:ok, _analysis} = CharacterAnalyzer.analyze_character(character_id)
  end

  defp benchmark_home_defense_analyzer do
    {:ok, _analysis} =
      HomeDefenseAnalyzer.analyze_home_defense(
        @test_corporation_id,
        @test_home_system_id
      )
  end

  defp benchmark_wh_fleet_analyzer do
    WHFleetAnalyzer.analyze_fleet_composition_from_members(@test_fleet_members)
  end

  defp benchmark_wh_vetting_analyzer do
    # Simulate vetting analysis with killmail data
    character_data = %{
      character_id: 95_465_499,
      character_name: "Test Pilot"
    }

    killmails = generate_killmail_history(100)
    employment_history = generate_employment_history()

    %{
      j_space_experience: WHVettingAnalyzer.calculate_j_space_experience(killmails),
      security_risks:
        WHVettingAnalyzer.analyze_security_risks(character_data, employment_history),
      eviction_groups: WHVettingAnalyzer.detect_eviction_groups(killmails),
      alt_patterns: WHVettingAnalyzer.analyze_alt_character_patterns(character_data, killmails),
      small_gang_competency: WHVettingAnalyzer.calculate_small_gang_competency(killmails)
    }
  end

  defp benchmark_batch_analysis do
    # Analyze multiple characters in parallel
    tasks =
      for character_id <- @test_characters do
        Task.async(fn ->
          CharacterAnalyzer.analyze_character(character_id)
        end)
      end

    Task.await_many(tasks, 30_000)
  end

  defp benchmark_high_volume_analysis do
    # Test with a character that has extensive history
    character_id = 95_999_999
    create_character_activity(character_id, 1000)

    {:ok, _analysis} = CharacterAnalyzer.analyze_character(character_id)
  end

  # Helper functions to create test data

  defp create_character_activity(character_id, kill_count) do
    for i <- 1..kill_count do
      killmail_data = %{
        "killmail_id" => 80_000_000 + character_id + i,
        "killmail_time" => random_datetime_in_past(90),
        "solar_system_id" => Enum.random(30_000_000..31_005_000),
        "attackers" => [
          %{
            "character_id" =>
              if(rem(i, 3) == 0, do: Enum.random(90_000_000..95_000_000), else: character_id),
            "corporation_id" => Enum.random(1_000_000..2_000_000),
            "ship_type_id" => Enum.random([587, 588, 589, 17_738, 29_984]),
            "final_blow" => true,
            "damage_done" => Enum.random(1000..10_000)
          }
        ],
        "victim" => %{
          "character_id" =>
            if(rem(i, 3) == 0, do: character_id, else: Enum.random(90_000_000..95_000_000)),
          "corporation_id" => Enum.random(1_000_000..2_000_000),
          "ship_type_id" => Enum.random([587, 588, 589, 17_738, 29_984]),
          "damage_taken" => Enum.random(1000..10_000)
        }
      }

      # Create raw killmail
      Ash.bulk_create(
        [
          %{
            killmail_id: killmail_data["killmail_id"],
            killmail_time: killmail_data["killmail_time"],
            solar_system_id: killmail_data["solar_system_id"],
            killmail_data: killmail_data,
            source: "benchmark"
          }
        ],
        KillmailRaw,
        :create,
        domain: Api,
        return_errors?: false
      )
    end
  end

  defp create_home_defense_data(corporation_id, home_system_id) do
    # Create 50 defensive killmails
    for i <- 1..50 do
      killmail_data = %{
        "killmail_id" => 81_000_000 + i,
        "killmail_time" => random_datetime_in_past(7),
        "solar_system_id" => home_system_id,
        "attackers" => [
          %{
            "character_id" => Enum.random(95_000_000..95_000_010),
            "corporation_id" => corporation_id,
            "ship_type_id" => Enum.random([587, 588, 589, 17_738]),
            "final_blow" => true
          }
        ],
        "victim" => %{
          "character_id" => Enum.random(90_000_000..95_000_000),
          "corporation_id" => Enum.random(2_000_000..3_000_000),
          "ship_type_id" => Enum.random([587, 588, 589])
        }
      }

      Ash.bulk_create(
        [
          %{
            killmail_id: killmail_data["killmail_id"],
            killmail_time: killmail_data["killmail_time"],
            solar_system_id: home_system_id,
            killmail_data: killmail_data,
            source: "benchmark"
          }
        ],
        KillmailRaw,
        :create,
        domain: Api,
        return_errors?: false
      )
    end
  end

  defp create_fleet_members do
    [
      %{
        character_id: 123,
        character_name: "FC Pilot",
        ship_type_id: 12_013,
        ship_name: "Damnation",
        ship_category: "command_ship",
        mass: 13_500_000,
        role: "fc"
      },
      %{
        character_id: 456,
        character_name: "DPS Pilot 1",
        ship_type_id: 12_011,
        ship_name: "Legion",
        ship_category: "strategic_cruiser",
        mass: 13_000_000,
        role: "dps"
      },
      %{
        character_id: 789,
        character_name: "DPS Pilot 2",
        ship_type_id: 12_011,
        ship_name: "Legion",
        ship_category: "strategic_cruiser",
        mass: 13_000_000,
        role: "dps"
      },
      %{
        character_id: 101,
        character_name: "Logi Pilot 1",
        ship_type_id: 11_987,
        ship_name: "Guardian",
        ship_category: "logistics",
        mass: 11_800_000,
        role: "logistics"
      },
      %{
        character_id: 102,
        character_name: "Logi Pilot 2",
        ship_type_id: 11_987,
        ship_name: "Guardian",
        ship_category: "logistics",
        mass: 11_800_000,
        role: "logistics"
      },
      %{
        character_id: 103,
        character_name: "Tackle Pilot",
        ship_type_id: 11_379,
        ship_name: "Sabre",
        ship_category: "interdictor",
        mass: 2_000_000,
        role: "tackle"
      }
    ]
  end

  defp generate_killmail_history(count) do
    for i <- 1..count do
      %{
        killmail_id: 82_000_000 + i,
        solar_system_id:
          if(rem(i, 2) == 0,
            do: Enum.random(31_000_000..31_005_000),
            else: Enum.random(30_000_000..30_005_000)
          ),
        is_victim: rem(i, 4) == 0,
        attacker_count: Enum.random(1..10),
        attacker_character_name: "Pilot #{i}",
        attacker_corporation_name:
          if(rem(i, 20) == 0, do: "Hard Knocks Citizens", else: "Corp #{i}"),
        attacker_alliance_name:
          if(rem(i, 20) == 0, do: "Hard Knocks Citizens", else: "Alliance #{i}"),
        killmail_time: random_datetime_in_past(365)
      }
    end
  end

  defp generate_employment_history do
    base_date = ~U[2022-01-01 00:00:00Z]

    for i <- 0..9 do
      %{
        start_date: DateTime.add(base_date, i * 30 * 24 * 3600, :second),
        corporation_id: 1000 + i
      }
    end
  end

  defp random_datetime_in_past(days) do
    seconds_ago = Enum.random(1..days) * 24 * 3600
    DateTime.add(DateTime.utc_now(), -seconds_ago, :second)
  end
end

# Run benchmarks if executed directly
if System.get_env("RUN_BENCHMARKS") == "true" do
  EveDmv.IntelligenceBenchmark.run()
end<|MERGE_RESOLUTION|>--- conflicted
+++ resolved
@@ -11,12 +11,8 @@
     WHVettingAnalyzer
   }
 
-<<<<<<< HEAD
   alias EveDmv.Killmails.KillmailRaw
-=======
->>>>>>> f477ddb4
   alias EveDmv.Api
-  alias EveDmv.Killmails.KillmailRaw
 
   def run do
     # Setup test data
