--- conflicted
+++ resolved
@@ -16,10 +16,6 @@
     key: "_eve_dmv_key",
     signing_salt: "fTSiD2Eh",
     same_site: "Lax",
-<<<<<<< HEAD
-    # Enable in production
-=======
->>>>>>> 83ec5ba7
     secure: true,
     http_only: true,
     # 24 hours
