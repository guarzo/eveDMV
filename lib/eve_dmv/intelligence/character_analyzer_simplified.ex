defmodule EveDmv.Intelligence.CharacterAnalyzerSimplified do
  @moduledoc """
  Core character analysis coordination - simplified version.

  This module coordinates the character analysis process, delegating
  specific calculations to CharacterMetrics and formatting to CharacterFormatters.
  """

  require Logger
  alias EveDmv.Api
  # alias EveDmv.Eve.{EsiClient, NameResolver}
<<<<<<< HEAD
  alias EveDmv.Intelligence.CharacterStats
  alias EveDmv.Intelligence.CharacterMetrics
=======
  alias EveDmv.Intelligence.CharacterMetrics
  alias EveDmv.Intelligence.CharacterAnalysis.CharacterStats
>>>>>>> 16bb4ec3
  alias EveDmv.Killmails.{KillmailEnriched, Participant}
  require Ash.Query

  @analysis_period_days 90
  @min_activity_threshold 10

  @doc """
  Analyze a character and create/update their intelligence profile.
  """
  @spec analyze_character(integer()) :: {:ok, CharacterStats.t()} | {:error, term()}
  def analyze_character(character_id) do
    with {:ok, basic_info} <- get_character_info(character_id),
         {:ok, killmail_data} <- get_recent_killmails(character_id),
         {:ok, metrics} <- calculate_all_metrics(character_id, killmail_data),
         {:ok, character_stats} <- save_character_stats(basic_info, metrics) do
      {:ok, character_stats}
    else
      {:error, reason} = error ->
        Logger.error("Failed to analyze character #{character_id}: #{inspect(reason)}")
        error
    end
  end

  @doc """
  Analyze multiple characters in parallel.
  """
  def analyze_characters(character_ids) when is_list(character_ids) do
    tasks =
      character_ids
      |> Enum.map(fn character_id ->
        Task.async(fn -> analyze_character_with_timeout(character_id) end)
      end)

    results =
      tasks
      |> Task.await_many(60_000)
      |> Enum.zip(character_ids)
      |> Enum.map(fn {result, character_id} ->
        case result do
          {:ok, _} = success -> success
          {:error, _} = error -> error
          {:exit, reason} -> {:error, {:timeout, character_id, reason}}
        end
      end)

    successful = Enum.filter(results, &match?({:ok, _}, &1))
    failed = Enum.filter(results, &match?({:error, _}, &1))

    {:ok, %{successful: successful, failed: failed}}
  end

  @doc """
  Process raw killmail data for analysis.
  """
  def process_killmail_data(raw_killmail_data) do
    case raw_killmail_data do
      data when is_list(data) ->
        {:ok, data}

      data when is_map(data) ->
        {:ok, [data]}

      _ ->
        {:error, :invalid_killmail_format}
    end
  end

  # Private functions

  defp analyze_character_with_timeout(character_id) do
    task = Task.async(fn -> analyze_character(character_id) end)

    case Task.yield(task, 30_000) || Task.shutdown(task) do
      {:ok, result} -> result
      nil -> {:error, :timeout}
    end
  end

  defp get_character_info(character_id) do
    # Try participant data first for cached info
    participants_query =
      Participant
      |> Ash.Query.new()
      |> Ash.Query.filter(character_id: character_id)
      |> Ash.Query.limit(1)
      |> Ash.Query.sort(updated_at: :desc)

    case Ash.read(participants_query, domain: Api) do
      {:ok, [participant | _]} ->
        basic_info = extract_basic_info(participant, character_id)
        {:ok, basic_info}

      {:ok, []} ->
        Logger.warning("No participant data found for character #{character_id}")
        {:error, :no_data}

      {:error, reason} ->
        Logger.error("Failed to query participant data: #{inspect(reason)}")
        {:error, reason}
    end
  end

  defp extract_basic_info(participant, character_id) do
    %{
      character_id: character_id,
      character_name: participant.character_name || "Unknown",
      corporation_id: participant.corporation_id,
      corporation_name: participant.corporation_name || "Unknown Corp",
      alliance_id: participant.alliance_id,
      alliance_name: participant.alliance_name,
      security_status: 0.0,
      portrait_url: nil
    }
  end

  defp get_recent_killmails(character_id) do
    cutoff_date = DateTime.add(DateTime.utc_now(), -@analysis_period_days, :day)

    # Get killmails where character is a participant
    participants_query =
      Participant
      |> Ash.Query.new()
      |> Ash.Query.filter(character_id: character_id)

    case Ash.read(participants_query, domain: Api) do
      {:ok, participants} ->
        # Get enriched killmails for these participants
        killmail_ids = participants |> Stream.map(& &1.killmail_id) |> Enum.uniq()
        fetch_killmails_for_participants(killmail_ids, cutoff_date)

      {:error, reason} ->
        Logger.error("Failed to query participants: #{inspect(reason)}")
        {:error, reason}
    end
  end

  defp fetch_killmails_for_participants(killmail_ids, cutoff_date) do
    killmails_query =
      KillmailEnriched
      |> Ash.Query.new()
      |> Ash.Query.filter(killmail_id in ^killmail_ids)
      |> Ash.Query.filter(killmail_time >= ^cutoff_date)
      |> Ash.Query.load(:participants)

    case Ash.read(killmails_query, domain: Api) do
      {:ok, killmails} -> {:ok, killmails}
      {:error, reason} -> {:error, reason}
    end
  end

  defp calculate_all_metrics(character_id, killmail_data) do
    if length(killmail_data) < @min_activity_threshold do
      Logger.info(
        "Character #{character_id} has insufficient activity for analysis (#{length(killmail_data)} killmails)"
      )

      {:error, :insufficient_data}
    else
      # Use the comprehensive CharacterMetrics module
      metrics = CharacterMetrics.calculate_all_metrics(character_id, killmail_data)
      {:ok, metrics}
    end
  end

  defp save_character_stats(basic_info, metrics) do
    attrs = build_character_stats_attrs(basic_info, metrics)

    case Ash.create(CharacterStats, attrs,
           domain: Api,
           upsert?: true,
           upsert_identity: :character_id
         ) do
      {:ok, character_stats} ->
        Logger.info("Successfully saved character stats for #{basic_info.character_name}")
        {:ok, character_stats}

      {:error, changeset} ->
        Logger.error("Failed to save character stats: #{inspect(changeset)}")
        {:error, changeset}
    end
  end

  # Helper functions

  defp calculate_efficiency(combat_metrics) do
    kills = combat_metrics.total_kills || 0
    losses = combat_metrics.total_losses || 0

    if kills + losses == 0 do
      50.0
    else
      Float.round(kills / (kills + losses) * 100, 1)
    end
  end

  defp build_character_stats_attrs(basic_info, metrics) do
    combat_metrics = Map.get(metrics, :combat_metrics, %{})
    ship_usage = Map.get(metrics, :ship_usage, %{})
    geographic = Map.get(metrics, :geographic_patterns, %{})
    temporal = Map.get(metrics, :temporal_patterns, %{})
    danger = Map.get(metrics, :dangerous_rating, %{})
    associates = Map.get(metrics, :associate_analysis, %{})

    %{
      character_id: basic_info.character_id,
      character_name: basic_info.character_name,
      corporation_id: basic_info.corporation_id,
      corporation_name: basic_info.corporation_name,
      alliance_id: basic_info.alliance_id,
      alliance_name: basic_info.alliance_name,
      total_kills: combat_metrics.total_kills || 0,
      total_losses: combat_metrics.total_losses || 0,
      kd_ratio: combat_metrics.kd_ratio || 0.0,
      solo_kills: combat_metrics.solo_kills || 0,
      solo_losses: combat_metrics.solo_losses || 0,
      dangerous_rating: danger.score || 0.0,
      solo_ratio: combat_metrics.solo_kills / max(1, combat_metrics.total_kills),
      avg_gang_size: associates.typical_gang_size || 0.0,
      efficiency: calculate_efficiency(combat_metrics),
      recent_activity_score: calculate_recent_activity_score(metrics),
      primary_timezone: temporal.prime_timezone || "Unknown",
      most_active_regions: geographic.most_active_regions || [],
      most_active_systems: geographic.most_active_systems || [],
      ship_usage: format_ship_usage(ship_usage),
      ship_diversity_score: ship_usage.ship_diversity_score || 0.0,
      analysis_data: Jason.encode!(metrics),
      analysis_timestamp: DateTime.utc_now(),
      completeness_score: calculate_completeness_score(metrics),
      last_seen: DateTime.utc_now()
    }
  end

  defp calculate_recent_activity_score(metrics) do
    combat = Map.get(metrics, :combat_metrics, %{})
    total_activity = (combat.total_kills || 0) + (combat.total_losses || 0)

    # Simple activity score based on total engagements
    min(100, total_activity)
  end

  defp format_ship_usage(ship_usage) do
    ship_usage
    |> Map.get(:ship_frequencies, %{})
    |> Jason.encode!()
  end

  defp calculate_completeness_score(metrics) do
    # Calculate how complete the analysis is based on available data
    scores = [
      if(Map.get(metrics, :combat_metrics), do: 20, else: 0),
      if(Map.get(metrics, :ship_usage), do: 20, else: 0),
      if(Map.get(metrics, :geographic_patterns), do: 20, else: 0),
      if(Map.get(metrics, :temporal_patterns), do: 20, else: 0),
      if(Map.get(metrics, :associate_analysis), do: 20, else: 0)
    ]

    Enum.sum(scores)
  end

  # defp victim_is_character?(killmail, character_id) do
  #   Enum.any?(killmail.participants || [], fn p ->
  #     p.is_victim && p.character_id == character_id
  #   end)
  # end
end<|MERGE_RESOLUTION|>--- conflicted
+++ resolved
@@ -9,13 +9,8 @@
   require Logger
   alias EveDmv.Api
   # alias EveDmv.Eve.{EsiClient, NameResolver}
-<<<<<<< HEAD
+  alias EveDmv.Intelligence.CharacterMetrics
   alias EveDmv.Intelligence.CharacterStats
-  alias EveDmv.Intelligence.CharacterMetrics
-=======
-  alias EveDmv.Intelligence.CharacterMetrics
-  alias EveDmv.Intelligence.CharacterAnalysis.CharacterStats
->>>>>>> 16bb4ec3
   alias EveDmv.Killmails.{KillmailEnriched, Participant}
   require Ash.Query
 
