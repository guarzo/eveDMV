--- conflicted
+++ resolved
@@ -465,13 +465,10 @@
 
   # Helper functions
 
-<<<<<<< HEAD
   defp find_victim_participant(participants) do
     Enum.find(participants, &(&1["is_victim"] == true))
   end
 
-=======
->>>>>>> d8d022a0
   defp solo_kill?(killmail) do
     non_victim_count = Enum.count(killmail.participants, &(not &1.is_victim))
     non_victim_count == 1
