defmodule EveDmv.Intelligence.CharacterAnalyzer do
  @moduledoc """
  Core character analysis coordination
  """

  require Logger
  alias EveDmv.Api
  alias EveDmv.Eve.{EsiClient, ItemType, NameResolver}
  alias EveDmv.Intelligence.{CharacterStats, CharacterMetrics, CharacterFormatters}
  alias EveDmv.Killmails.{KillmailEnriched, Participant}
  require Ash.Query

  @analysis_period_days 90
  @min_activity_threshold 10

  @doc """
  Analyze a character and create/update their intelligence profile.
  """
  @spec analyze_character(integer()) :: {:ok, CharacterStats.t()} | {:error, term()}
  def analyze_character(character_id) do
    Logger.info("Analyzing character #{character_id}")

    with {:ok, basic_info} <- get_character_info(character_id),
         {:ok, killmail_data} <- get_recent_killmails(character_id),
         {:ok, metrics} <- calculate_all_metrics(character_id, killmail_data),
         {:ok, character_stats} <- save_character_stats(basic_info, metrics) do
      {:ok, character_stats}
    else
      {:error, reason} = error ->
        Logger.error("Failed to analyze character #{character_id}: #{inspect(reason)}")
        error
    end
  end

  @doc """
  Analyze multiple characters in batch.
  """
  def analyze_characters(character_ids) when is_list(character_ids) do
    Logger.info("Batch analyzing #{length(character_ids)} characters")

    results =
      character_ids
      |> Task.async_stream(&analyze_character_with_timeout/1,
        max_concurrency: 5,
        timeout: 30_000,
        on_timeout: :kill_task
      )
      |> Enum.map(fn
        {:ok, result} -> result
        {:exit, :timeout} -> {:error, :timeout}
      end)

    successful = Enum.count(results, &match?({:ok, _}, &1))
    failed = length(results) - successful

    Logger.info("Batch analysis complete: #{successful} successful, #{failed} failed")
    {:ok, results}
  end

  @doc """
  Process killmail data to extract character analysis information.
  """
  def process_killmail_data(raw_killmail_data) do
    # Convert raw killmail data into structured format for analysis
    participants = raw_killmail_data["participants"] || []

    processed = %{
      killmail_id: raw_killmail_data["killmail_id"],
      killmail_time: raw_killmail_data["killmail_time"],
      solar_system_id: raw_killmail_data["solar_system_id"],
      participants: participants,
      victim: find_victim_participant(participants),
      attackers: Enum.reject(participants, &(&1["is_victim"] == true)),
      zkb: raw_killmail_data["zkb"] || %{}
    }

    {:ok, processed}
  end

  # Private implementation functions

  defp analyze_character_with_timeout(character_id) do
    Task.async(fn -> analyze_character(character_id) end)
    |> Task.await(25_000)
  rescue
    error ->
      Logger.error("Error analyzing character #{character_id}: #{inspect(error)}")
      {:error, error}
  end

  defp get_character_info(character_id) do
    case EsiClient.get_character_info(character_id) do
      {:ok, character_data} ->
        # Get corporation and alliance info
        corp_info =
          case EsiClient.get_corporation_info(character_data["corporation_id"]) do
            {:ok, corp} -> corp
            {:error, _} -> %{"name" => "Unknown Corporation"}
          end

        alliance_info =
          case character_data["alliance_id"] do
            nil ->
              nil

            alliance_id ->
              case EsiClient.get_alliance_info(alliance_id) do
                {:ok, alliance} -> alliance
                {:error, _} -> %{"name" => "Unknown Alliance"}
              end
          end

        basic_info = %{
          character_id: character_id,
          character_name: character_data["name"],
          corporation_id: character_data["corporation_id"],
          corporation_name: corp_info["name"],
          alliance_id: character_data["alliance_id"],
          alliance_name: alliance_info && alliance_info["name"],
          security_status: character_data["security_status"],
          birthday: character_data["birthday"]
        }

        {:ok, basic_info}

      {:error, :not_found} ->
        # Try to get character info from killmail data as fallback
        get_character_info_from_killmails(character_id)

      {:error, reason} ->
        Logger.warning("Failed to get character info from ESI: #{inspect(reason)}")
        get_character_info_from_killmails(character_id)
    end
  end

  defp get_character_info_from_killmails(character_id) do
    # Get basic info from recent killmails as fallback
    participants_query =
      Participant
      |> Ash.Query.new()
      |> Ash.Query.filter(character_id == ^character_id)
      |> Ash.Query.limit(1)
      |> Ash.Query.sort(updated_at: :desc)

    case Ash.read(participants_query, domain: Api) do
      {:ok, [participant | _]} ->
        basic_info = extract_basic_info(participant, character_id)
        {:ok, basic_info}

      {:ok, []} ->
        Logger.warning("No participant data found for character #{character_id}")
        {:error, :no_data}

      {:error, reason} ->
        Logger.error("Failed to query participant data: #{inspect(reason)}")
        {:error, reason}
    end
  end

  defp extract_basic_info(participant, character_id) do
    %{
      character_id: character_id,
      character_name: participant.character_name || "Unknown Character",
      corporation_id: participant.corporation_id,
      corporation_name: participant.corporation_name || "Unknown Corporation",
      alliance_id: participant.alliance_id,
      alliance_name: participant.alliance_name,
      security_status: nil,
      birthday: nil
    }
  end

  defp get_recent_killmails(character_id) do
    cutoff_date = DateTime.add(DateTime.utc_now(), -@analysis_period_days, :day)

    # Get killmails where character was involved
    participants_query =
      Participant
      |> Ash.Query.new()
      |> Ash.Query.filter(character_id == ^character_id)
      |> Ash.Query.filter(updated_at >= ^cutoff_date)
      |> Ash.Query.load(:killmail_enriched)

    case Ash.read(participants_query, domain: Api) do
      {:ok, participants} ->
        killmails = fetch_killmails_for_participants(participants)
        {:ok, build_killmails_with_participants(killmails, participants)}

      {:error, reason} ->
        Logger.error(
          "Failed to fetch killmails for character #{character_id}: #{inspect(reason)}"
        )

        {:error, reason}
    end
  end

  defp fetch_killmails_for_participants(participants) do
    killmail_ids = Enum.map(participants, & &1.killmail_id)

    KillmailEnriched
    |> Ash.Query.new()
    |> Ash.Query.filter(killmail_id in ^killmail_ids)
    |> Ash.read!(domain: Api)
  end

  defp build_killmails_with_participants(killmails, participants) do
<<<<<<< HEAD
    if length(killmails) < @min_activity_threshold do
      {:error, :insufficient_activity}
    else
      killmails_with_participants =
        Enum.map(killmails, fn km ->
          km_participants = Enum.filter(participants, &(&1.killmail_id == km.killmail_id))
          Map.put(km, :participants, km_participants)
        end)

      {:ok, killmails_with_participants}
    end
  end

  defp calculate_statistics(character_id, killmails) do
    stats = %{
      basic_stats: calculate_basic_stats(character_id, killmails),
      ship_usage: analyze_ship_usage(character_id, killmails),
      gang_composition: analyze_gang_composition(character_id, killmails),
      geographic_patterns: analyze_geographic_patterns(character_id, killmails),
      target_profile: analyze_target_preferences(character_id, killmails),
      behavioral_patterns: analyze_behavioral_patterns(character_id, killmails),
      weaknesses: identify_weaknesses(character_id, killmails)
    }

    {:ok, stats}
  end

  defp calculate_basic_stats(character_id, killmails) do
    {kills, losses} =
      Enum.reduce(killmails, {[], []}, fn km, {kills, losses} ->
        if victim_is_character?(km, character_id) do
          {kills, [km | losses]}
        else
          {[km | kills], losses}
        end
      end)

    solo_kills = Enum.count(kills, &solo_kill?/1)
    solo_losses = Enum.count(losses, &solo_loss?/1)

    total_destroyed = kills |> Enum.map(&Decimal.to_float(&1.total_value)) |> Enum.sum()
    total_lost = losses |> Enum.map(&Decimal.to_float(&1.total_value)) |> Enum.sum()

    isk_efficiency =
      if total_destroyed + total_lost > 0 do
        total_destroyed / (total_destroyed + total_lost) * 100
      else
        50.0
      end

    %{
      total_kills: length(kills),
      total_losses: length(losses),
      solo_kills: solo_kills,
      solo_losses: solo_losses,
      isk_destroyed: total_destroyed,
      isk_lost: total_lost,
      isk_efficiency: Float.round(isk_efficiency, 2),
      kill_death_ratio: calculate_kd_ratio(length(kills), length(losses))
    }
  end

  defp analyze_ship_usage(character_id, killmails) do
    # Pre-collect all ship type IDs to batch resolve names
    ship_type_ids =
      killmails
      |> Enum.flat_map(fn km ->
        km.participants
        |> Enum.filter(&(&1.character_id == character_id))
        |> Enum.map(& &1.ship_type_id)
      end)
      |> Enum.uniq()

    # Batch resolve ship names to avoid N+1 queries
    ship_names = NameResolver.ship_names(ship_type_ids)

    killmails
    |> Enum.flat_map(fn km ->
      # Get ships used by character in this killmail
      km.participants
      |> Enum.filter(&(&1.character_id == character_id))
      |> Enum.map(fn participant ->
        ship_name =
          participant.ship_name || Map.get(ship_names, participant.ship_type_id, "Unknown")

        {participant.ship_type_id, ship_name, km, participant.is_victim}
      end)
    end)
    |> Enum.group_by(fn {type_id, name, _km, _is_victim} -> {type_id, name} end)
    |> Enum.map(fn {{type_id, name}, uses} ->
      kills = Enum.count(uses, fn {_, _, _, is_victim} -> not is_victim end)
      losses = Enum.count(uses, fn {_, _, _, is_victim} -> is_victim end)

      gang_sizes =
        uses
        # Subtract 1 to exclude victim
        |> Enum.map(fn {_, _, km, _} -> max(0, length(km.participants) - 1) end)
        |> Enum.filter(&(&1 >= 0))

      avg_gang_size =
        if length(gang_sizes) > 0 do
          Enum.sum(gang_sizes) / length(gang_sizes)
        else
          # No gang if excluding victim results in 0
          0.0
        end

      {Integer.to_string(type_id),
       %{
         "ship_name" => name,
         "times_used" => length(uses),
         "kills" => kills,
         "losses" => losses,
         "success_rate" => Float.round(kills / max(1, kills + losses), 2),
         "avg_gang_size" => Float.round(avg_gang_size, 1)
       }}
    end)
    |> Map.new()
    |> then(fn map ->
      map
      |> Map.to_list()
      |> Enum.sort_by(fn {_, data} -> -data["times_used"] end)
      |> Enum.take(10)
      |> Map.new()
    end)
  end

  defp analyze_gang_composition(character_id, killmails) do
    killmails
    # Only kills
    |> Enum.filter(fn km -> not victim_is_character?(km, character_id) end)
    |> Enum.flat_map(fn km ->
      # Find all non-victim participants except our character
      km.participants
      |> Enum.filter(&(&1.character_id != character_id and not &1.is_victim))
      |> Enum.map(&{&1.character_id, &1.character_name, &1.corporation_id, &1.ship_name})
    end)
    |> Enum.group_by(fn {char_id, name, corp_id, _ship} -> {char_id, name, corp_id} end)
    |> Enum.map(fn {{char_id, name, corp_id}, appearances} ->
      ships =
        appearances
        |> Enum.map(fn {_, _, _, ship} -> ship end)
        |> Enum.reject(&is_nil/1)
        |> Enum.frequencies()
        |> Map.keys()

      {Integer.to_string(char_id),
       %{
         "name" => name || NameResolver.character_name(char_id),
         "corp_id" => corp_id,
         "times_together" => length(appearances),
         # Top 3 ships
         "ships_flown" => Enum.take(ships, 3)
       }}
    end)
    |> Enum.sort_by(fn {_, data} -> -data["times_together"] end)
    # Top 20 associates
    |> Enum.take(20)
    |> Map.new()
  end

  defp analyze_geographic_patterns(character_id, killmails) do
    killmails
    |> Enum.group_by(&{&1.solar_system_id, &1.solar_system_name})
    |> Enum.map(fn {{system_id, system_name}, kms} ->
      kills = Enum.count(kms, fn km -> not victim_is_character?(km, character_id) end)
      losses = Enum.count(kms, fn km -> victim_is_character?(km, character_id) end)
      last_seen = kms |> Enum.map(& &1.killmail_time) |> Enum.max()

      system_info = NameResolver.system_security(system_id)

      {Integer.to_string(system_id),
       %{
         "system_name" => system_name || NameResolver.system_name(system_id),
         "security" => system_info.status,
         "security_class" => system_info.class,
         "kills" => kills,
         "losses" => losses,
         "total_activity" => kills + losses,
         "last_seen" => last_seen
       }}
    end)
    |> Enum.sort_by(fn {_, data} -> -data["total_activity"] end)
    # Top 20 systems
    |> Enum.take(20)
    |> Map.new()
  end

  defp analyze_target_preferences(character_id, killmails) do
    victims =
      killmails
      |> Enum.filter(fn km -> not victim_is_character?(km, character_id) end)
      |> Enum.map(fn km ->
        victim = Enum.find(km.participants, & &1.is_victim)
        {victim, km}
      end)
      |> Enum.reject(fn {victim, _} -> is_nil(victim) end)

    # Pre-load ship types to avoid N+1 queries
    ship_type_ids = victims |> Enum.map(fn {victim, _} -> victim.ship_type_id end) |> Enum.uniq()
    ship_categories_map = batch_categorize_ships(ship_type_ids)

    ship_categories =
      victims
      |> Enum.group_by(fn {victim, _} ->
        Map.get(ship_categories_map, victim.ship_type_id, "unknown")
      end)
      |> Enum.map(fn {category, victim_list} ->
        {category,
         %{
           "killed" => length(victim_list),
           "avg_value" => average_kill_value(victim_list)
         }}
      end)
      |> Map.new()

    avg_victim_gang_size =
      killmails
      |> Enum.filter(fn km -> not victim_is_character?(km, character_id) end)
      # Subtract 1 to exclude victim
      |> Enum.map(&max(0, length(&1.participants) - 1))
      |> average()

    %{
      "ship_categories" => ship_categories,
      "avg_victim_gang_size" => Float.round(avg_victim_gang_size, 1),
      "total_unique_victims" =>
        victims |> Enum.map(fn {v, _} -> v.character_id end) |> Enum.uniq() |> length()
    }
  end

  defp analyze_behavioral_patterns(character_id, killmails) do
    # Time zone analysis
    hours =
      killmails
      |> Enum.map(fn km -> km.killmail_time.hour end)
      |> Enum.frequencies()

    {prime_start, prime_end} = find_prime_timezone(hours)

    # Home system (most kills, not losses)
    home_system =
      killmails
      |> Enum.filter(fn km -> not victim_is_character?(km, character_id) end)
      |> Enum.group_by(&{&1.solar_system_id, &1.solar_system_name})
      |> Enum.max_by(fn {_, kms} -> length(kms) end, fn -> {nil, []} end)
      |> elem(0)

    # Gang size preference
    gang_sizes =
      killmails
      |> Enum.filter(fn km -> not victim_is_character?(km, character_id) end)
      |> Enum.map(&length(&1.participants))

    # Aggression calculation
    total_engagements = length(killmails)

    aggressive_engagements =
      killmails
      |> Enum.count(fn km ->
        # Engaged when outnumbered
        not victim_is_character?(km, character_id) and
          length(km.participants) > 2
      end)

    aggression = aggressive_engagements / max(1, total_engagements) * 10

    %{
      prime_timezone: "#{prime_start}:00-#{prime_end}:00 EVE",
      home_system_id: elem(home_system || {nil, nil}, 0),
      home_system_name: elem(home_system || {nil, nil}, 1),
      avg_gang_size: Float.round(average(gang_sizes), 1),
      aggression_index: Float.round(aggression, 1)
    }
  end

  defp identify_weaknesses(character_id, killmails) do
    losses = Enum.filter(killmails, &victim_is_character?(&1, character_id))

    behavioral = []
    technical = []

    # Check for predictable timing
    behavioral =
      if concentrated_activity?(killmails) do
        ["predictable_schedule" | behavioral]
      else
        behavioral
      end

    # Check for overconfidence
    behavioral =
      if takes_bad_fights?(character_id, losses) do
        ["overconfident" | behavioral]
      else
        behavioral
      end

    # Check technical weaknesses from losses
    technical = technical ++ analyze_loss_patterns(losses)

    %{
      "behavioral" => behavioral,
      "technical" => technical,
      "loss_patterns" => summarize_losses(losses)
    }
  end

  # Helper functions

  defp victim_is_character?(killmail, character_id) do
    Enum.any?(killmail.participants, fn p ->
      p.character_id == character_id and p.is_victim
    end)
  end

  defp solo_kill?(killmail) do
    non_victim_count = Enum.count(killmail.participants, &(not &1.is_victim))
    non_victim_count == 1
  end

  defp solo_loss?(killmail) do
    # Character died to a single attacker
    non_victim_count = Enum.count(killmail.participants, &(not &1.is_victim))
    non_victim_count == 1
  end

  defp calculate_kd_ratio(kills, losses) do
    Float.round(kills / max(1, losses), 2)
  end

  defp categorize_ship(type_id) do
    case Ash.get(ItemType, type_id, domain: Api) do
      {:ok, item_type} ->
        determine_ship_category(item_type)

      {:error, _} ->
        "unknown"
    end
  rescue
    _ -> "unknown"
  end

  # Batch version to avoid N+1 queries
  defp batch_categorize_ships(type_ids) when is_list(type_ids) do
    case Ash.read(ItemType,
           filter: [type_id: [in: type_ids]],
           domain: Api
         ) do
      {:ok, item_types} ->
        item_types
        |> Enum.map(fn item_type ->
          {item_type.type_id, determine_ship_category(item_type)}
        end)
        |> Map.new()

      {:error, _} ->
        # Fallback to individual queries if batch fails
        type_ids
        |> Enum.map(fn type_id -> {type_id, categorize_ship(type_id)} end)
        |> Map.new()
    end
  rescue
    _ ->
      # Return unknown for all if something goes wrong
      type_ids |> Enum.map(fn type_id -> {type_id, "unknown"} end) |> Map.new()
  end

  # Determine ship category based on group name and other attributes
  defp determine_ship_category(item_type) do
    case item_type.group_name do
      name
      when name in [
             "Frigate",
             "Assault Frigate",
             "Covert Ops",
             "Electronic Attack Ship",
             "Interceptor",
             "Stealth Bomber"
           ] ->
        "frigate"

      name
      when name in [
             "Cruiser",
             "Heavy Assault Cruiser",
             "Logistics",
             "Recon Ship",
             "Strategic Cruiser"
           ] ->
        "cruiser"

      name when name in ["Battleship", "Black Ops", "Marauder"] ->
        "battleship"

      name when name in ["Destroyer", "Interdictor", "Command Destroyer", "Tactical Destroyer"] ->
        "destroyer"

      name
      when name in [
             "Battlecruiser",
             "Combat Battlecruiser",
             "Attack Battlecruiser",
             "Command Ship"
           ] ->
        "battlecruiser"

      name
      when name in [
             "Carrier",
             "Dreadnought",
             "Supercarrier",
             "Titan",
             "Capital Industrial Ship",
             "Jump Freighter",
             "Force Auxiliary"
           ] ->
        "capital"

      name
      when name in ["Industrial", "Mining Barge", "Exhumer", "Freighter", "Transport Ship"] ->
        "industrial"

      _ ->
        if item_type.is_ship, do: "unknown", else: "unknown"
    end
  end

  defp average_kill_value(victim_list) do
    values =
      victim_list
      |> Enum.map(fn {_, km} -> Decimal.to_float(km.total_value) end)

    if length(values) > 0 do
      Enum.sum(values) / length(values)
    else
      0.0
    end
  end

  defp average(list) when length(list) > 0 do
    Enum.sum(list) / length(list)
  end

  defp average(_), do: 0.0

  defp find_prime_timezone(hour_frequencies) do
    # Find the 4-hour window with most activity
    max_window =
      0..23
      |> Enum.map(fn start_hour ->
        total =
          0..3
          |> Enum.map(fn offset ->
            Map.get(hour_frequencies, rem(start_hour + offset, 24), 0)
          end)
          |> Enum.sum()

        {start_hour, total}
      end)
      |> Enum.max_by(&elem(&1, 1))

    start = elem(max_window, 0)
    {start, rem(start + 4, 24)}
  end

  defp concentrated_activity?(killmails) do
    # Check if >70% of activity is in a 6-hour window
    hours = Enum.map(killmails, fn km -> km.killmail_time.hour end)
    hour_counts = Enum.frequencies(hours)

    max_6h_window =
      0..23
      |> Enum.map(fn start ->
        0..5
        |> Enum.map(fn offset -> Map.get(hour_counts, rem(start + offset, 24), 0) end)
        |> Enum.sum()
      end)
      |> Enum.max()

    max_6h_window / length(killmails) > 0.7
  end

  defp takes_bad_fights?(_character_id, losses) do
    # Check if they often die when outnumbered
    bad_losses =
      Enum.count(losses, fn km ->
        attackers = Enum.count(km.participants, &(not &1.is_victim))
        # Died to 3+ attackers
        attackers > 3
      end)

    bad_losses / max(1, length(losses)) > 0.4
  end

  defp analyze_loss_patterns(losses) do
    patterns = []

    # Check for neut vulnerability
    neut_deaths =
      Enum.count(losses, fn km ->
        Enum.any?(km.participants, fn p ->
          not p.is_victim and
            p.weapon_name && String.contains?(String.downcase(p.weapon_name), "neutralizer")
        end)
      end)

    patterns =
      if neut_deaths / max(1, length(losses)) > 0.2 do
        ["weak_to_neuts" | patterns]
      else
        patterns
      end

    patterns
  end

  defp summarize_losses(losses) do
    losses
    # Last 5 losses
    |> Enum.take(5)
    |> Enum.map(fn km ->
      victim = Enum.find(km.participants, & &1.is_victim)

      %{
        "ship" => victim.ship_name,
        "value" => Decimal.to_float(km.total_value),
        "date" => km.killmail_time,
        "system" => km.solar_system_name
      }
    end)
  end

  defp save_character_stats(basic_info, stats) do
    # Calculate derived fields
    dangerous_rating = calculate_danger_rating(stats)

    # Build the complete stats record
    attrs =
      basic_info
      |> Map.merge(stats.basic_stats)
      |> Map.merge(stats.behavioral_patterns)
      |> Map.put(:ship_usage, stats.ship_usage)
      |> Map.put(:frequent_associates, stats.gang_composition)
      |> Map.put(:active_systems, stats.geographic_patterns)
      |> Map.put(:target_profile, stats.target_profile)
      |> Map.put(:identified_weaknesses, stats.weaknesses)
      |> Map.put(:dangerous_rating, dangerous_rating)
      |> Map.put(:last_calculated_at, DateTime.utc_now())
      |> Map.put(:data_completeness, calculate_completeness(stats))

    # Upsert the stats
    query =
      CharacterStats
      |> Ash.Query.new()
      |> Ash.Query.filter(character_id == ^attrs.character_id)

    case Ash.read_one(query, domain: Api) do
      {:ok, existing} ->
        Ash.update(existing, attrs, domain: Api)

      {:error, _} ->
        Ash.create(CharacterStats, attrs, domain: Api)
    end
  end

  @doc """
  Calculate danger rating on a scale of 1-5 based on combat statistics.
  """
  def calculate_danger_rating(stats) when is_map(stats) do
    combat_metrics = extract_combat_metrics(stats)
    score = calculate_danger_score(combat_metrics)
    convert_score_to_rating(score)
  end

  defp extract_combat_metrics(stats) do
    %{
      total_kills: stats[:total_kills] || stats.total_kills || 0,
      total_losses: stats[:total_losses] || stats.total_losses || 0,
      solo_kills: stats[:solo_kills] || stats.solo_kills || 0,
      isk_destroyed: stats[:isk_destroyed] || stats.isk_destroyed || 0,
      avg_gang_size: stats[:avg_gang_size] || stats.avg_gang_size || 1.0
    }
  end

  defp calculate_danger_score(%{
         total_kills: total_kills,
         total_losses: total_losses,
         solo_kills: solo_kills,
         isk_destroyed: isk_destroyed,
         avg_gang_size: avg_gang_size
       }) do
    kd_score = calculate_kd_score(total_kills, total_losses)
    solo_score = calculate_solo_score(solo_kills, total_kills)
    isk_score = calculate_isk_score(isk_destroyed)
    gang_score = calculate_gang_score(avg_gang_size)
    activity_score = calculate_activity_score(total_kills)

    kd_score + solo_score + isk_score + gang_score + activity_score
  end

  defp calculate_kd_score(total_kills, total_losses) do
    kd_ratio = if total_losses > 0, do: total_kills / total_losses, else: total_kills
    min(kd_ratio * 2, 20)
  end

  defp calculate_solo_score(solo_kills, total_kills) do
    solo_percentage = if total_kills > 0, do: solo_kills / total_kills, else: 0
    solo_percentage * 15
  end

  defp calculate_isk_score(isk_destroyed) do
    isk_billions = isk_destroyed / 1_000_000_000
    min(isk_billions / 10, 15)
  end

  defp calculate_gang_score(avg_gang_size) do
    max(0, 10 - avg_gang_size)
  end

  defp calculate_activity_score(total_kills) do
    min(total_kills / 100, 10)
  end

  defp convert_score_to_rating(score) do
    cond do
      # Extremely dangerous
      score >= 45 -> 5
      # Very dangerous
      score >= 35 -> 4
      # Moderately dangerous
      score >= 25 -> 3
      # Slightly dangerous
      score >= 15 -> 2
      # Low threat
      true -> 1
    end
  end

  defp calculate_completeness(stats) do
    checks = [
      stats.basic_stats.total_kills > 0,
      map_size(stats.ship_usage) > 0,
      map_size(stats.gang_composition) > 0,
      map_size(stats.geographic_patterns) > 0,
      stats.behavioral_patterns.home_system_id != nil
    ]

    passed = Enum.count(checks, & &1)
    round(passed / length(checks) * 100)
  end

  defp format_test_killmails(killmails, character_id) do
    Enum.map(killmails, fn km ->
      # Convert test killmail format to the format expected by analyze functions
      participants = create_test_participants(km, character_id)
=======
    # Convert to format expected by metrics calculations
    Enum.map(killmails, fn killmail ->
      km_participants = Enum.filter(participants, &(&1.killmail_id == killmail.killmail_id))
>>>>>>> 30dae2de

      %{
        "killmail_id" => killmail.killmail_id,
        "killmail_time" => DateTime.to_iso8601(killmail.killmail_time),
        "solar_system_id" => killmail.solar_system_id,
        "participants" => Enum.map(km_participants, &participant_to_map/1),
        "victim" => find_victim_in_participants(km_participants),
        "attackers" => find_attackers_in_participants(km_participants),
        "zkb" => %{
          "totalValue" => Decimal.to_integer(killmail.total_value || Decimal.new(0))
        }
      }
    end)
  end

  defp calculate_all_metrics(character_id, killmail_data) do
    if length(killmail_data) < @min_activity_threshold do
      Logger.info(
        "Character #{character_id} has insufficient activity for analysis (#{length(killmail_data)} killmails)"
      )

      {:error, :insufficient_data}
    else
      metrics = CharacterMetrics.calculate_all_metrics(character_id, killmail_data)
      {:ok, metrics}
    end
  end

  defp save_character_stats(basic_info, metrics) do
    # Calculate completeness score based on available data
    completeness = calculate_completeness(metrics)

    # Build character stats resource
    stats_params = %{
      character_id: basic_info.character_id,
      character_name: basic_info.character_name,
      corporation_id: basic_info.corporation_id,
      corporation_name: basic_info.corporation_name,
      alliance_id: basic_info.alliance_id,
      alliance_name: basic_info.alliance_name,

      # Basic combat statistics
      kill_count: metrics.basic_stats.kills.count,
      loss_count: metrics.basic_stats.losses.count,
      solo_kill_count: metrics.basic_stats.kills.solo,
      total_kill_value: Decimal.new(metrics.basic_stats.kills.total_value),
      total_loss_value: Decimal.new(metrics.basic_stats.losses.total_value),
      dangerous_rating: round(metrics.danger_rating.score),

      # Derived metrics
      kd_ratio: metrics.basic_stats.kd_ratio,
      solo_ratio: metrics.basic_stats.solo_ratio,
      efficiency: metrics.basic_stats.efficiency,

      # Analysis metadata
      last_analyzed_at: DateTime.utc_now(),
      completeness_score: completeness,
      data_quality: assess_data_quality(metrics),

      # Store structured analysis data
      analysis_data: Jason.encode!(metrics)
    }

    case CharacterStats.create(stats_params, domain: Api) do
      {:ok, character_stats} ->
        Logger.info("Successfully saved character stats for #{basic_info.character_id}")
        {:ok, character_stats}

      {:error, reason} ->
        Logger.error("Failed to save character stats: #{inspect(reason)}")

        # Try to update existing record instead
        case CharacterStats.update_by_character_id(basic_info.character_id, stats_params,
               domain: Api
             ) do
          {:ok, character_stats} ->
            Logger.info("Successfully updated character stats for #{basic_info.character_id}")
            {:ok, character_stats}

          {:error, update_reason} ->
            Logger.error("Failed to update character stats: #{inspect(update_reason)}")
            {:error, update_reason}
        end
    end
  end

  # Helper functions

  defp find_victim_participant(participants) do
    Enum.find(participants, &(&1["is_victim"] == true))
  end

  defp participant_to_map(participant) do
    %{
      "character_id" => participant.character_id,
      "character_name" => participant.character_name,
      "corporation_id" => participant.corporation_id,
      "corporation_name" => participant.corporation_name,
      "alliance_id" => participant.alliance_id,
      "alliance_name" => participant.alliance_name,
      "ship_type_id" => participant.ship_type_id,
      "ship_name" => participant.ship_name,
      "damage_done" => participant.damage_done,
      "final_blow" => participant.final_blow,
      "is_victim" => participant.is_victim
    }
  end

  defp find_victim_in_participants(participants) do
    participant = Enum.find(participants, &(&1.is_victim == true))
    if participant, do: participant_to_map(participant), else: nil
  end

  defp find_attackers_in_participants(participants) do
    participants
    |> Enum.reject(&(&1.is_victim == true))
    |> Enum.map(&participant_to_map/1)
  end

  defp calculate_completeness(metrics) do
    # Calculate a completeness score based on available metrics
    total_possible = 10
    available = 0

    available = if metrics.basic_stats.kills.count > 0, do: available + 1, else: available
    available = if metrics.ship_usage.favorite_ships != [], do: available + 1, else: available

    available =
      if metrics.geographic_patterns.most_active_systems != [], do: available + 1, else: available

    available = if metrics.temporal_patterns.peak_hours != [], do: available + 1, else: available

    available =
      if metrics.frequent_associates.top_associates != [], do: available + 1, else: available

    available =
      if metrics.target_preferences.preferred_target_ships != [],
        do: available + 1,
        else: available

    available =
      if metrics.behavioral_patterns.risk_aversion != "Unknown",
        do: available + 1,
        else: available

    available =
      if metrics.weaknesses.vulnerable_to_ship_types != [], do: available + 1, else: available

    available = if metrics.danger_rating.score > 0, do: available + 1, else: available
    available = if metrics.success_rate > 0, do: available + 1, else: available

    (available / total_possible * 100) |> round()
  end

  defp assess_data_quality(metrics) do
    # Assess overall data quality
    total_activity = metrics.basic_stats.kills.count + metrics.basic_stats.losses.count

    cond do
      total_activity >= 100 -> "Excellent"
      total_activity >= 50 -> "Good"
      total_activity >= 25 -> "Fair"
      total_activity >= 10 -> "Limited"
      true -> "Poor"
    end
  end

  # Delegation to formatters
  defdelegate format_character_summary(analysis_results), to: CharacterFormatters
  defdelegate format_analysis_summary(character_stats), to: CharacterFormatters
end<|MERGE_RESOLUTION|>--- conflicted
+++ resolved
@@ -205,166 +205,115 @@
   end
 
   defp build_killmails_with_participants(killmails, participants) do
-<<<<<<< HEAD
-    if length(killmails) < @min_activity_threshold do
-      {:error, :insufficient_activity}
+    # Convert to format expected by metrics calculations
+    Enum.map(killmails, fn killmail ->
+      km_participants = Enum.filter(participants, &(&1.killmail_id == killmail.killmail_id))
+
+      %{
+        "killmail_id" => killmail.killmail_id,
+        "killmail_time" => DateTime.to_iso8601(killmail.killmail_time),
+        "solar_system_id" => killmail.solar_system_id,
+        "participants" => Enum.map(km_participants, &participant_to_map/1),
+        "victim" => find_victim_in_participants(km_participants),
+        "attackers" => find_attackers_in_participants(km_participants),
+        "zkb" => %{
+          "totalValue" => Decimal.to_integer(killmail.total_value || Decimal.new(0))
+        }
+      }
+    end)
+  end
+
+  defp calculate_all_metrics(character_id, killmail_data) do
+    if length(killmail_data) < @min_activity_threshold do
+      Logger.info(
+        "Character #{character_id} has insufficient activity for analysis (#{length(killmail_data)} killmails)"
+      )
+
+      {:error, :insufficient_data}
     else
-      killmails_with_participants =
-        Enum.map(killmails, fn km ->
-          km_participants = Enum.filter(participants, &(&1.killmail_id == km.killmail_id))
-          Map.put(km, :participants, km_participants)
-        end)
-
-      {:ok, killmails_with_participants}
-    end
-  end
-
-  defp calculate_statistics(character_id, killmails) do
-    stats = %{
-      basic_stats: calculate_basic_stats(character_id, killmails),
-      ship_usage: analyze_ship_usage(character_id, killmails),
-      gang_composition: analyze_gang_composition(character_id, killmails),
-      geographic_patterns: analyze_geographic_patterns(character_id, killmails),
-      target_profile: analyze_target_preferences(character_id, killmails),
-      behavioral_patterns: analyze_behavioral_patterns(character_id, killmails),
-      weaknesses: identify_weaknesses(character_id, killmails)
+      metrics = CharacterMetrics.calculate_all_metrics(character_id, killmail_data)
+      {:ok, metrics}
+    end
+  end
+
+  defp save_character_stats(basic_info, metrics) do
+    # Calculate completeness score based on available data
+    completeness = calculate_completeness(metrics)
+
+    # Build character stats resource
+    stats_params = %{
+      character_id: basic_info.character_id,
+      character_name: basic_info.character_name,
+      corporation_id: basic_info.corporation_id,
+      corporation_name: basic_info.corporation_name,
+      alliance_id: basic_info.alliance_id,
+      alliance_name: basic_info.alliance_name,
+
+      # Basic combat statistics
+      kill_count: metrics.basic_stats.kills.count,
+      loss_count: metrics.basic_stats.losses.count,
+      solo_kill_count: metrics.basic_stats.kills.solo,
+      total_kill_value: Decimal.new(metrics.basic_stats.kills.total_value),
+      total_loss_value: Decimal.new(metrics.basic_stats.losses.total_value),
+      dangerous_rating: round(metrics.danger_rating.score),
+
+      # Derived metrics
+      kd_ratio: metrics.basic_stats.kd_ratio,
+      solo_ratio: metrics.basic_stats.solo_ratio,
+      efficiency: metrics.basic_stats.efficiency,
+
+      # Analysis metadata
+      last_analyzed_at: DateTime.utc_now(),
+      completeness_score: completeness,
+      data_quality: assess_data_quality(metrics),
+
+      # Store structured analysis data
+      analysis_data: Jason.encode!(metrics)
     }
 
-    {:ok, stats}
-  end
-
-  defp calculate_basic_stats(character_id, killmails) do
-    {kills, losses} =
-      Enum.reduce(killmails, {[], []}, fn km, {kills, losses} ->
-        if victim_is_character?(km, character_id) do
-          {kills, [km | losses]}
-        else
-          {[km | kills], losses}
+    case CharacterStats.create(stats_params, domain: Api) do
+      {:ok, character_stats} ->
+        Logger.info("Successfully saved character stats for #{basic_info.character_id}")
+        {:ok, character_stats}
+
+      {:error, reason} ->
+        Logger.error("Failed to save character stats: #{inspect(reason)}")
+
+        # Try to update existing record instead
+        case CharacterStats.update_by_character_id(basic_info.character_id, stats_params,
+               domain: Api
+             ) do
+          {:ok, character_stats} ->
+            Logger.info("Successfully updated character stats for #{basic_info.character_id}")
+            {:ok, character_stats}
+
+          {:error, update_reason} ->
+            Logger.error("Failed to update character stats: #{inspect(update_reason)}")
+            {:error, update_reason}
         end
-      end)
-
-    solo_kills = Enum.count(kills, &solo_kill?/1)
-    solo_losses = Enum.count(losses, &solo_loss?/1)
-
-    total_destroyed = kills |> Enum.map(&Decimal.to_float(&1.total_value)) |> Enum.sum()
-    total_lost = losses |> Enum.map(&Decimal.to_float(&1.total_value)) |> Enum.sum()
-
-    isk_efficiency =
-      if total_destroyed + total_lost > 0 do
-        total_destroyed / (total_destroyed + total_lost) * 100
-      else
-        50.0
-      end
-
+    end
+  end
+
+  # Helper functions
+
+  defp find_victim_participant(participants) do
+    Enum.find(participants, &(&1["is_victim"] == true))
+  end
+
+  defp participant_to_map(participant) do
     %{
-      total_kills: length(kills),
-      total_losses: length(losses),
-      solo_kills: solo_kills,
-      solo_losses: solo_losses,
-      isk_destroyed: total_destroyed,
-      isk_lost: total_lost,
-      isk_efficiency: Float.round(isk_efficiency, 2),
-      kill_death_ratio: calculate_kd_ratio(length(kills), length(losses))
+      "character_id" => participant.character_id,
+      "character_name" => participant.character_name,
+      "corporation_id" => participant.corporation_id,
+      "corporation_name" => participant.corporation_name,
+      "alliance_id" => participant.alliance_id,
+      "alliance_name" => participant.alliance_name,
+      "ship_type_id" => participant.ship_type_id,
+      "ship_name" => participant.ship_name,
+      "damage_done" => participant.damage_done,
+      "final_blow" => participant.final_blow,
+      "is_victim" => participant.is_victim
     }
-  end
-
-  defp analyze_ship_usage(character_id, killmails) do
-    # Pre-collect all ship type IDs to batch resolve names
-    ship_type_ids =
-      killmails
-      |> Enum.flat_map(fn km ->
-        km.participants
-        |> Enum.filter(&(&1.character_id == character_id))
-        |> Enum.map(& &1.ship_type_id)
-      end)
-      |> Enum.uniq()
-
-    # Batch resolve ship names to avoid N+1 queries
-    ship_names = NameResolver.ship_names(ship_type_ids)
-
-    killmails
-    |> Enum.flat_map(fn km ->
-      # Get ships used by character in this killmail
-      km.participants
-      |> Enum.filter(&(&1.character_id == character_id))
-      |> Enum.map(fn participant ->
-        ship_name =
-          participant.ship_name || Map.get(ship_names, participant.ship_type_id, "Unknown")
-
-        {participant.ship_type_id, ship_name, km, participant.is_victim}
-      end)
-    end)
-    |> Enum.group_by(fn {type_id, name, _km, _is_victim} -> {type_id, name} end)
-    |> Enum.map(fn {{type_id, name}, uses} ->
-      kills = Enum.count(uses, fn {_, _, _, is_victim} -> not is_victim end)
-      losses = Enum.count(uses, fn {_, _, _, is_victim} -> is_victim end)
-
-      gang_sizes =
-        uses
-        # Subtract 1 to exclude victim
-        |> Enum.map(fn {_, _, km, _} -> max(0, length(km.participants) - 1) end)
-        |> Enum.filter(&(&1 >= 0))
-
-      avg_gang_size =
-        if length(gang_sizes) > 0 do
-          Enum.sum(gang_sizes) / length(gang_sizes)
-        else
-          # No gang if excluding victim results in 0
-          0.0
-        end
-
-      {Integer.to_string(type_id),
-       %{
-         "ship_name" => name,
-         "times_used" => length(uses),
-         "kills" => kills,
-         "losses" => losses,
-         "success_rate" => Float.round(kills / max(1, kills + losses), 2),
-         "avg_gang_size" => Float.round(avg_gang_size, 1)
-       }}
-    end)
-    |> Map.new()
-    |> then(fn map ->
-      map
-      |> Map.to_list()
-      |> Enum.sort_by(fn {_, data} -> -data["times_used"] end)
-      |> Enum.take(10)
-      |> Map.new()
-    end)
-  end
-
-  defp analyze_gang_composition(character_id, killmails) do
-    killmails
-    # Only kills
-    |> Enum.filter(fn km -> not victim_is_character?(km, character_id) end)
-    |> Enum.flat_map(fn km ->
-      # Find all non-victim participants except our character
-      km.participants
-      |> Enum.filter(&(&1.character_id != character_id and not &1.is_victim))
-      |> Enum.map(&{&1.character_id, &1.character_name, &1.corporation_id, &1.ship_name})
-    end)
-    |> Enum.group_by(fn {char_id, name, corp_id, _ship} -> {char_id, name, corp_id} end)
-    |> Enum.map(fn {{char_id, name, corp_id}, appearances} ->
-      ships =
-        appearances
-        |> Enum.map(fn {_, _, _, ship} -> ship end)
-        |> Enum.reject(&is_nil/1)
-        |> Enum.frequencies()
-        |> Map.keys()
-
-      {Integer.to_string(char_id),
-       %{
-         "name" => name || NameResolver.character_name(char_id),
-         "corp_id" => corp_id,
-         "times_together" => length(appearances),
-         # Top 3 ships
-         "ships_flown" => Enum.take(ships, 3)
-       }}
-    end)
-    |> Enum.sort_by(fn {_, data} -> -data["times_together"] end)
-    # Top 20 associates
-    |> Enum.take(20)
-    |> Map.new()
   end
 
   defp analyze_geographic_patterns(character_id, killmails) do
@@ -516,12 +465,9 @@
 
   # Helper functions
 
-  defp victim_is_character?(killmail, character_id) do
-    Enum.any?(killmail.participants, fn p ->
-      p.character_id == character_id and p.is_victim
-    end)
-  end
-
+  defp find_victim_participant(participants) do
+    Enum.find(participants, &(&1["is_victim"] == true))
+  end
   defp solo_kill?(killmail) do
     non_victim_count = Enum.count(killmail.participants, &(not &1.is_victim))
     non_victim_count == 1
@@ -779,184 +725,6 @@
     combat_metrics = extract_combat_metrics(stats)
     score = calculate_danger_score(combat_metrics)
     convert_score_to_rating(score)
-  end
-
-  defp extract_combat_metrics(stats) do
-    %{
-      total_kills: stats[:total_kills] || stats.total_kills || 0,
-      total_losses: stats[:total_losses] || stats.total_losses || 0,
-      solo_kills: stats[:solo_kills] || stats.solo_kills || 0,
-      isk_destroyed: stats[:isk_destroyed] || stats.isk_destroyed || 0,
-      avg_gang_size: stats[:avg_gang_size] || stats.avg_gang_size || 1.0
-    }
-  end
-
-  defp calculate_danger_score(%{
-         total_kills: total_kills,
-         total_losses: total_losses,
-         solo_kills: solo_kills,
-         isk_destroyed: isk_destroyed,
-         avg_gang_size: avg_gang_size
-       }) do
-    kd_score = calculate_kd_score(total_kills, total_losses)
-    solo_score = calculate_solo_score(solo_kills, total_kills)
-    isk_score = calculate_isk_score(isk_destroyed)
-    gang_score = calculate_gang_score(avg_gang_size)
-    activity_score = calculate_activity_score(total_kills)
-
-    kd_score + solo_score + isk_score + gang_score + activity_score
-  end
-
-  defp calculate_kd_score(total_kills, total_losses) do
-    kd_ratio = if total_losses > 0, do: total_kills / total_losses, else: total_kills
-    min(kd_ratio * 2, 20)
-  end
-
-  defp calculate_solo_score(solo_kills, total_kills) do
-    solo_percentage = if total_kills > 0, do: solo_kills / total_kills, else: 0
-    solo_percentage * 15
-  end
-
-  defp calculate_isk_score(isk_destroyed) do
-    isk_billions = isk_destroyed / 1_000_000_000
-    min(isk_billions / 10, 15)
-  end
-
-  defp calculate_gang_score(avg_gang_size) do
-    max(0, 10 - avg_gang_size)
-  end
-
-  defp calculate_activity_score(total_kills) do
-    min(total_kills / 100, 10)
-  end
-
-  defp convert_score_to_rating(score) do
-    cond do
-      # Extremely dangerous
-      score >= 45 -> 5
-      # Very dangerous
-      score >= 35 -> 4
-      # Moderately dangerous
-      score >= 25 -> 3
-      # Slightly dangerous
-      score >= 15 -> 2
-      # Low threat
-      true -> 1
-    end
-  end
-
-  defp calculate_completeness(stats) do
-    checks = [
-      stats.basic_stats.total_kills > 0,
-      map_size(stats.ship_usage) > 0,
-      map_size(stats.gang_composition) > 0,
-      map_size(stats.geographic_patterns) > 0,
-      stats.behavioral_patterns.home_system_id != nil
-    ]
-
-    passed = Enum.count(checks, & &1)
-    round(passed / length(checks) * 100)
-  end
-
-  defp format_test_killmails(killmails, character_id) do
-    Enum.map(killmails, fn km ->
-      # Convert test killmail format to the format expected by analyze functions
-      participants = create_test_participants(km, character_id)
-=======
-    # Convert to format expected by metrics calculations
-    Enum.map(killmails, fn killmail ->
-      km_participants = Enum.filter(participants, &(&1.killmail_id == killmail.killmail_id))
->>>>>>> 30dae2de
-
-      %{
-        "killmail_id" => killmail.killmail_id,
-        "killmail_time" => DateTime.to_iso8601(killmail.killmail_time),
-        "solar_system_id" => killmail.solar_system_id,
-        "participants" => Enum.map(km_participants, &participant_to_map/1),
-        "victim" => find_victim_in_participants(km_participants),
-        "attackers" => find_attackers_in_participants(km_participants),
-        "zkb" => %{
-          "totalValue" => Decimal.to_integer(killmail.total_value || Decimal.new(0))
-        }
-      }
-    end)
-  end
-
-  defp calculate_all_metrics(character_id, killmail_data) do
-    if length(killmail_data) < @min_activity_threshold do
-      Logger.info(
-        "Character #{character_id} has insufficient activity for analysis (#{length(killmail_data)} killmails)"
-      )
-
-      {:error, :insufficient_data}
-    else
-      metrics = CharacterMetrics.calculate_all_metrics(character_id, killmail_data)
-      {:ok, metrics}
-    end
-  end
-
-  defp save_character_stats(basic_info, metrics) do
-    # Calculate completeness score based on available data
-    completeness = calculate_completeness(metrics)
-
-    # Build character stats resource
-    stats_params = %{
-      character_id: basic_info.character_id,
-      character_name: basic_info.character_name,
-      corporation_id: basic_info.corporation_id,
-      corporation_name: basic_info.corporation_name,
-      alliance_id: basic_info.alliance_id,
-      alliance_name: basic_info.alliance_name,
-
-      # Basic combat statistics
-      kill_count: metrics.basic_stats.kills.count,
-      loss_count: metrics.basic_stats.losses.count,
-      solo_kill_count: metrics.basic_stats.kills.solo,
-      total_kill_value: Decimal.new(metrics.basic_stats.kills.total_value),
-      total_loss_value: Decimal.new(metrics.basic_stats.losses.total_value),
-      dangerous_rating: round(metrics.danger_rating.score),
-
-      # Derived metrics
-      kd_ratio: metrics.basic_stats.kd_ratio,
-      solo_ratio: metrics.basic_stats.solo_ratio,
-      efficiency: metrics.basic_stats.efficiency,
-
-      # Analysis metadata
-      last_analyzed_at: DateTime.utc_now(),
-      completeness_score: completeness,
-      data_quality: assess_data_quality(metrics),
-
-      # Store structured analysis data
-      analysis_data: Jason.encode!(metrics)
-    }
-
-    case CharacterStats.create(stats_params, domain: Api) do
-      {:ok, character_stats} ->
-        Logger.info("Successfully saved character stats for #{basic_info.character_id}")
-        {:ok, character_stats}
-
-      {:error, reason} ->
-        Logger.error("Failed to save character stats: #{inspect(reason)}")
-
-        # Try to update existing record instead
-        case CharacterStats.update_by_character_id(basic_info.character_id, stats_params,
-               domain: Api
-             ) do
-          {:ok, character_stats} ->
-            Logger.info("Successfully updated character stats for #{basic_info.character_id}")
-            {:ok, character_stats}
-
-          {:error, update_reason} ->
-            Logger.error("Failed to update character stats: #{inspect(update_reason)}")
-            {:error, update_reason}
-        end
-    end
-  end
-
-  # Helper functions
-
-  defp find_victim_participant(participants) do
-    Enum.find(participants, &(&1["is_victim"] == true))
   end
 
   defp participant_to_map(participant) do
