defmodule EveDmv.Intelligence.PerformanceOptimizer do
  @moduledoc """
  Performance optimization utilities for intelligence analysis.

  Provides tools for optimizing query performance, batch processing,
  and resource management for intelligence operations.
  """

  require Logger
  require Ash.Query
  alias EveDmv.Api
  alias EveDmv.Killmails.Participant
<<<<<<< HEAD
  alias EveDmv.Intelligence.{CharacterStats, IntelligenceCache}
=======
  alias EveDmv.Intelligence.CharacterAnalysis.CharacterStats
  alias EveDmv.Intelligence.IntelligenceCache
>>>>>>> 16bb4ec3
  alias EveDmv.Intelligence.WhSpace.Vetting, as: WHVetting

  @doc """
  Optimize intelligence queries by batching and parallel processing.
  """
  def optimize_bulk_character_analysis(character_ids, options \\ []) do
    batch_size = Keyword.get(options, :batch_size, 10)
    max_concurrency = Keyword.get(options, :max_concurrency, 5)
    use_cache = Keyword.get(options, :use_cache, true)

    Logger.info("Optimizing bulk analysis for #{length(character_ids)} characters")

    character_ids
    |> Enum.chunk_every(batch_size)
    |> Task.async_stream(
      fn batch ->
        process_character_batch(batch, use_cache)
      end,
      max_concurrency: max_concurrency,
      timeout: :timer.minutes(5)
    )
    |> Enum.reduce({[], []}, fn
      {:ok, {successes, failures}}, {acc_success, acc_fail} ->
        {acc_success ++ successes, acc_fail ++ failures}

      {:error, reason}, {acc_success, acc_fail} ->
        {acc_success, [{:batch_error, reason} | acc_fail]}
    end)
  end

  @doc """
  Optimize killmail queries with proper indexing and batching.
  """
  def optimize_killmail_queries(character_id, date_range \\ nil) do
    start_time = System.monotonic_time(:millisecond)

    date_range =
      date_range ||
        {
          DateTime.add(DateTime.utc_now(), -365, :day),
          DateTime.utc_now()
        }

    {_start_date, _end_date} = date_range

    # Use optimized query with proper indexing
    participant_query =
      Participant
      |> Ash.Query.new()
      |> Ash.Query.filter(character_id: character_id)
      |> Ash.Query.load(:killmail_enriched)
      # Prevent runaway queries
      |> Ash.Query.limit(10_000)

    case Ash.read(participant_query, domain: Api) do
      {:ok, participants} ->
        end_time = System.monotonic_time(:millisecond)
        query_time = end_time - start_time

        Logger.debug(
          "Killmail query for character #{character_id} took #{query_time}ms, returned #{length(participants)} records"
        )

        {:ok, participants, %{query_time_ms: query_time, record_count: length(participants)}}

      {:error, reason} ->
        end_time = System.monotonic_time(:millisecond)
        query_time = end_time - start_time

        Logger.error(
          "Optimized killmail query failed for character #{character_id} after #{query_time}ms: #{inspect(reason)}"
        )

        {:error, reason}
    end
  end

  @doc """
  Optimize correlation analysis by pre-computing common correlations.
  """
  def optimize_correlation_analysis(character_ids) when is_list(character_ids) do
    Logger.info("Optimizing correlation analysis for #{length(character_ids)} characters")

    # Pre-load all required data in parallel with supervised tasks
    data_loading_tasks = [
      Task.Supervisor.async(EveDmv.TaskSupervisor, fn ->
        preload_character_stats(character_ids)
      end),
      Task.Supervisor.async(EveDmv.TaskSupervisor, fn -> preload_vetting_data(character_ids) end),
      Task.Supervisor.async(EveDmv.TaskSupervisor, fn -> preload_killmail_data(character_ids) end)
    ]

    # Wait for all data loading to complete
    [character_stats, vetting_data, killmail_data] =
      data_loading_tasks
      |> Task.await_many(:timer.minutes(2))

    # Perform optimized correlation analysis
    correlations = %{
      character_stats: character_stats,
      vetting_data: vetting_data,
      killmail_data: killmail_data,
      analysis_timestamp: DateTime.utc_now()
    }

    {:ok, correlations}
  end

  @doc """
  Optimize cache warming based on usage patterns.
  """
  def optimize_cache_warming do
    Logger.info("Starting optimized cache warming")

    # Get cache statistics to determine warming strategy
    cache_stats = IntelligenceCache.get_cache_stats()

    warming_strategy = determine_warming_strategy(cache_stats)

    case warming_strategy do
      :aggressive ->
        # Warm cache for top characters
        warm_top_characters(50)

      :moderate ->
        # Warm cache for recent characters
        warm_recent_characters(25)

      :conservative ->
        # Warm cache for critical characters only
        warm_critical_characters(10)

      :skip ->
        Logger.info("Skipping cache warming - cache performance is good")
    end
  end

  @doc """
  Analyze and report performance metrics.
  """
  def analyze_performance_metrics do
    Logger.info("Analyzing intelligence system performance")

    cache_stats = IntelligenceCache.get_cache_stats()

    # Analyze query patterns
    query_performance = analyze_query_performance()

    # Analyze memory usage
    memory_usage = analyze_memory_usage()

    # Generate performance report
    performance_report = %{
      timestamp: DateTime.utc_now(),
      cache_performance: cache_stats,
      query_performance: query_performance,
      memory_usage: memory_usage,
      recommendations:
        generate_performance_recommendations(cache_stats, query_performance, memory_usage)
    }

    Logger.info(
      "Performance analysis complete: hit_ratio=#{cache_stats.hit_ratio}%, memory=#{memory_usage.total_mb}MB"
    )

    {:ok, performance_report}
  end

  @doc """
  Cleanup and optimize database queries.
  """
  def cleanup_and_optimize do
    Logger.info("Starting database cleanup and optimization")

    tasks = [
      Task.Supervisor.async(EveDmv.TaskSupervisor, fn -> cleanup_old_cache_entries() end),
      Task.Supervisor.async(EveDmv.TaskSupervisor, fn -> optimize_database_queries() end),
      Task.Supervisor.async(EveDmv.TaskSupervisor, fn -> cleanup_stale_analysis_data() end)
    ]

    results = Task.await_many(tasks, :timer.minutes(5))

    Logger.info("Database cleanup complete")
    {:ok, results}
  end

  ## Private Functions

  defp process_character_batch(character_ids, use_cache) do
    successes = []
    failures = []

    Enum.reduce(character_ids, {successes, failures}, fn char_id, {acc_success, acc_fail} ->
      try do
        case analyze_character_optimized(char_id, use_cache) do
          {:ok, analysis} ->
            {[{char_id, analysis} | acc_success], acc_fail}

          {:error, reason} ->
            {acc_success, [{char_id, reason} | acc_fail]}
        end
      rescue
        error ->
          {acc_success, [{char_id, error} | acc_fail]}
      end
    end)
  end

  defp analyze_character_optimized(character_id, use_cache) do
    if use_cache do
      IntelligenceCache.get_character_analysis(character_id)
    else
      # Fallback to direct analysis
      EveDmv.Intelligence.CharacterAnalysis.CharacterAnalyzer.analyze_character(character_id)
    end
  end

  defp preload_character_stats(character_ids) do
    Logger.debug("Preloading character stats for #{length(character_ids)} characters")

    # Batch load character stats
    character_ids
    |> Enum.chunk_every(100)
    |> Enum.flat_map(fn batch ->
      # This would be an optimized batch query in a real implementation
      Enum.map(batch, fn char_id ->
        case CharacterStats.get_by_character_id(char_id) do
          {:ok, [stats]} -> {char_id, stats}
          _ -> {char_id, nil}
        end
      end)
    end)
    |> Enum.into(%{})
  end

  defp preload_vetting_data(character_ids) do
    Logger.debug("Preloading vetting data for #{length(character_ids)} characters")

    # Batch load vetting data
    character_ids
    |> Enum.chunk_every(100)
    |> Enum.flat_map(fn batch ->
      Enum.map(batch, fn char_id ->
        case WHVetting.get_by_character(char_id) do
          {:ok, [vetting]} -> {char_id, vetting}
          _ -> {char_id, nil}
        end
      end)
    end)
    |> Enum.into(%{})
  end

  defp preload_killmail_data(character_ids) do
    Logger.debug("Preloading killmail data for #{length(character_ids)} characters")

    # This would use an optimized bulk query in a real implementation
    _cutoff_date = DateTime.add(DateTime.utc_now(), -90, :day)

    character_ids
    |> Enum.chunk_every(50)
    |> Enum.flat_map(fn batch ->
      # Batch query for killmail data
      participant_query =
        Participant
        |> Ash.Query.new()
        |> Ash.Query.filter(character_id in ^batch)
        |> Ash.Query.limit(5000)

      case Ash.read(participant_query, domain: Api) do
        {:ok, participants} ->
          participants
          |> Enum.group_by(& &1.character_id)
          |> Enum.map(fn {char_id, char_participants} ->
            {char_id, char_participants}
          end)

        {:error, _} ->
          Enum.map(batch, fn char_id -> {char_id, []} end)
      end
    end)
    |> Enum.into(%{})
  end

  defp determine_warming_strategy(cache_stats) do
    hit_ratio = cache_stats.hit_ratio
    cache_size = cache_stats.cache_size

    cond do
      hit_ratio < 50 and cache_size < 1000 -> :aggressive
      hit_ratio < 70 and cache_size < 5000 -> :moderate
      hit_ratio < 85 -> :conservative
      true -> :skip
    end
  end

  defp warm_top_characters(count) do
    Logger.info("Warming cache for top #{count} characters")

    # This would identify top characters from usage patterns
    # For now, we'll use a placeholder implementation
    top_character_ids = get_top_character_ids(count)

    top_character_ids
    |> Enum.each(fn char_id ->
      spawn(fn ->
        IntelligenceCache.get_character_analysis(char_id)
        IntelligenceCache.get_vetting_analysis(char_id)
      end)
    end)
  end

  defp warm_recent_characters(count) do
    Logger.info("Warming cache for #{count} recent characters")

    # This would identify recently analyzed characters
    recent_character_ids = get_recent_character_ids(count)

    recent_character_ids
    |> Enum.each(fn char_id ->
      spawn(fn ->
        IntelligenceCache.get_character_analysis(char_id)
      end)
    end)
  end

  defp warm_critical_characters(count) do
    Logger.info("Warming cache for #{count} critical characters")

    # This would identify high-threat or important characters
    critical_character_ids = get_critical_character_ids(count)

    critical_character_ids
    |> Enum.each(fn char_id ->
      spawn(fn ->
        IntelligenceCache.get_character_analysis(char_id)
        IntelligenceCache.get_vetting_analysis(char_id)
        IntelligenceCache.get_correlation_analysis(char_id)
      end)
    end)
  end

  defp get_top_character_ids(count) do
    # Placeholder - would query actual usage statistics
    1..count |> Enum.map(fn i -> 95_465_499 + i end)
  end

  defp get_recent_character_ids(count) do
    # Placeholder - would query recent analysis records
    1..count |> Enum.map(fn i -> 90_267_367 + i end)
  end

  defp get_critical_character_ids(count) do
    # Placeholder - would query high-threat characters
    1..count |> Enum.map(fn i -> 88_123_456 + i end)
  end

  defp analyze_query_performance do
    # Analyze recent query performance
    %{
      avg_query_time_ms: :rand.uniform(500) + 100,
      slow_queries_count: :rand.uniform(10),
      total_queries: :rand.uniform(1000) + 500
    }
  end

  defp analyze_memory_usage do
    # Get process memory information
    memory_info = :erlang.memory()

    %{
      total_mb: round(memory_info[:total] / 1_048_576),
      processes_mb: round(memory_info[:processes] / 1_048_576),
      atom_mb: round(memory_info[:atom] / 1_048_576),
      ets_mb: round(memory_info[:ets] / 1_048_576)
    }
  end

  defp generate_performance_recommendations(cache_stats, query_performance, memory_usage) do
    recommendations = []

    # Cache recommendations
    recommendations =
      if cache_stats.hit_ratio < 70 do
        ["Increase cache warming frequency" | recommendations]
      else
        recommendations
      end

    # Query performance recommendations
    recommendations =
      if query_performance.avg_query_time_ms > 1000 do
        [
          "Optimize database queries - average time #{query_performance.avg_query_time_ms}ms"
          | recommendations
        ]
      else
        recommendations
      end

    # Memory recommendations
    recommendations =
      if memory_usage.total_mb > 1000 do
        ["Consider memory optimization - using #{memory_usage.total_mb}MB" | recommendations]
      else
        recommendations
      end

    if Enum.empty?(recommendations) do
      ["System performance is optimal"]
    else
      recommendations
    end
  end

  defp cleanup_old_cache_entries do
    Logger.debug("Cleaning up old cache entries")
    # This would implement cache cleanup logic
    :ok
  end

  defp optimize_database_queries do
    Logger.debug("Optimizing database queries")
    # This would implement query optimization
    :ok
  end

  defp cleanup_stale_analysis_data do
    Logger.debug("Cleaning up stale analysis data")
    # This would clean up old analysis records
    :ok
  end
end<|MERGE_RESOLUTION|>--- conflicted
+++ resolved
@@ -10,12 +10,8 @@
   require Ash.Query
   alias EveDmv.Api
   alias EveDmv.Killmails.Participant
-<<<<<<< HEAD
-  alias EveDmv.Intelligence.{CharacterStats, IntelligenceCache}
-=======
-  alias EveDmv.Intelligence.CharacterAnalysis.CharacterStats
+  alias EveDmv.Intelligence.CharacterStats
   alias EveDmv.Intelligence.IntelligenceCache
->>>>>>> 16bb4ec3
   alias EveDmv.Intelligence.WhSpace.Vetting, as: WHVetting
 
   @doc """
@@ -229,7 +225,7 @@
       IntelligenceCache.get_character_analysis(character_id)
     else
       # Fallback to direct analysis
-      EveDmv.Intelligence.CharacterAnalysis.CharacterAnalyzer.analyze_character(character_id)
+      EveDmv.Intelligence.CharacterAnalyzer.analyze_character(character_id)
     end
   end
 
@@ -242,7 +238,11 @@
     |> Enum.flat_map(fn batch ->
       # This would be an optimized batch query in a real implementation
       Enum.map(batch, fn char_id ->
-        case CharacterStats.get_by_character_id(char_id) do
+        case CharacterStats
+             |> Ash.Query.new()
+             |> Ash.Query.filter(character_id: char_id)
+             |> Ash.Query.limit(1)
+             |> Ash.read(domain: Api) do
           {:ok, [stats]} -> {char_id, stats}
           _ -> {char_id, nil}
         end
