defmodule EveDmv.Intelligence.PerformanceOptimizer do
  @moduledoc """
  Performance optimization utilities for intelligence analysis.

  Provides tools for optimizing query performance, batch processing,
  and resource management for intelligence operations.
  """

  require Logger
  require Ash.Query
  alias EveDmv.Api
<<<<<<< HEAD
  alias EveDmv.Killmails.Participant
  alias EveDmv.Intelligence.CharacterStats
=======
  alias EveDmv.Intelligence.CharacterAnalysis.CharacterStats
>>>>>>> 11439c6e
  alias EveDmv.Intelligence.IntelligenceCache
  alias EveDmv.Intelligence.WhSpace.Vetting, as: WHVetting
  alias EveDmv.Killmails.Participant

  @doc """
  Optimize intelligence queries by batching and parallel processing.
  """
  def optimize_bulk_character_analysis(character_ids, options \\ []) do
    batch_size = Keyword.get(options, :batch_size, 10)
    max_concurrency = Keyword.get(options, :max_concurrency, 5)
    use_cache = Keyword.get(options, :use_cache, true)

    Logger.info("Optimizing bulk analysis for #{length(character_ids)} characters")

    character_ids
    |> Enum.chunk_every(batch_size)
    |> Task.async_stream(
      fn batch ->
        process_character_batch(batch, use_cache)
      end,
      max_concurrency: max_concurrency,
      timeout: :timer.minutes(5)
    )
    |> Enum.reduce({[], []}, fn
      {:ok, {successes, failures}}, {acc_success, acc_fail} ->
        {acc_success ++ successes, acc_fail ++ failures}

      {:error, reason}, {acc_success, acc_fail} ->
        {acc_success, [{:batch_error, reason} | acc_fail]}
    end)
  end

  @doc """
  Optimize killmail queries with proper indexing and batching.
  """
  def optimize_killmail_queries(character_id, date_range \\ nil) do
    start_time = System.monotonic_time(:millisecond)

    date_range =
      date_range ||
        {
          DateTime.add(DateTime.utc_now(), -365, :day),
          DateTime.utc_now()
        }

    {_start_date, _end_date} = date_range

    # Use optimized query with proper indexing
    participant_query =
      Participant
      |> Ash.Query.new()
      |> Ash.Query.filter(character_id: character_id)
      |> Ash.Query.load(:killmail_enriched)
      # Prevent runaway queries
      |> Ash.Query.limit(10_000)

    case Ash.read(participant_query, domain: Api) do
      {:ok, participants} ->
        end_time = System.monotonic_time(:millisecond)
        query_time = end_time - start_time

        Logger.debug(
          "Killmail query for character #{character_id} took #{query_time}ms, returned #{length(participants)} records"
        )

        {:ok, participants, %{query_time_ms: query_time, record_count: length(participants)}}

      {:error, reason} ->
        end_time = System.monotonic_time(:millisecond)
        query_time = end_time - start_time

        Logger.error(
          "Optimized killmail query failed for character #{character_id} after #{query_time}ms: #{inspect(reason)}"
        )

        {:error, reason}
    end
  end

  @doc """
  Optimize correlation analysis by pre-computing common correlations.
  """
  def optimize_correlation_analysis(character_ids) when is_list(character_ids) do
    Logger.info("Optimizing correlation analysis for #{length(character_ids)} characters")

    # Pre-load all required data in parallel with supervised tasks
    data_loading_tasks = [
      Task.Supervisor.async(EveDmv.TaskSupervisor, fn ->
        preload_character_stats(character_ids)
      end),
      Task.Supervisor.async(EveDmv.TaskSupervisor, fn -> preload_vetting_data(character_ids) end),
      Task.Supervisor.async(EveDmv.TaskSupervisor, fn -> preload_killmail_data(character_ids) end)
    ]

    # Wait for all data loading to complete
    [character_stats, vetting_data, killmail_data] =
      data_loading_tasks
      |> Task.await_many(:timer.minutes(2))

    # Perform optimized correlation analysis
    correlations = %{
      character_stats: character_stats,
      vetting_data: vetting_data,
      killmail_data: killmail_data,
      analysis_timestamp: DateTime.utc_now()
    }

    {:ok, correlations}
  end

  @doc """
  Optimize cache warming based on usage patterns.
  """
  def optimize_cache_warming do
    Logger.info("Starting optimized cache warming")

    # Get cache statistics to determine warming strategy
    cache_stats = IntelligenceCache.get_cache_stats()

    warming_strategy = determine_warming_strategy(cache_stats)

    case warming_strategy do
      :aggressive ->
        # Warm cache for top characters
        warm_top_characters(50)

      :moderate ->
        # Warm cache for recent characters
        warm_recent_characters(25)

      :conservative ->
        # Warm cache for critical characters only
        warm_critical_characters(10)

      :skip ->
        Logger.info("Skipping cache warming - cache performance is good")
    end
  end

  @doc """
  Analyze and report performance metrics.
  """
  def analyze_performance_metrics do
    Logger.info("Analyzing intelligence system performance")

    cache_stats = IntelligenceCache.get_cache_stats()

    # Analyze query patterns
    query_performance = analyze_query_performance()

    # Analyze memory usage
    memory_usage = analyze_memory_usage()

    # Generate performance report
    performance_report = %{
      timestamp: DateTime.utc_now(),
      cache_performance: cache_stats,
      query_performance: query_performance,
      memory_usage: memory_usage,
      recommendations:
        generate_performance_recommendations(cache_stats, query_performance, memory_usage)
    }

    Logger.info(
      "Performance analysis complete: hit_ratio=#{cache_stats.hit_ratio}%, memory=#{memory_usage.total_mb}MB"
    )

    {:ok, performance_report}
  end

  @doc """
  Cleanup and optimize database queries.
  """
  def cleanup_and_optimize do
    Logger.info("Starting database cleanup and optimization")

    tasks = [
      Task.Supervisor.async(EveDmv.TaskSupervisor, fn -> cleanup_old_cache_entries() end),
      Task.Supervisor.async(EveDmv.TaskSupervisor, fn -> optimize_database_queries() end),
      Task.Supervisor.async(EveDmv.TaskSupervisor, fn -> cleanup_stale_analysis_data() end)
    ]

    results = Task.await_many(tasks, :timer.minutes(5))

    Logger.info("Database cleanup complete")
    {:ok, results}
  end

  ## Private Functions

  defp process_character_batch(character_ids, use_cache) do
    successes = []
    failures = []

    Enum.reduce(character_ids, {successes, failures}, fn char_id, {acc_success, acc_fail} ->
      try do
        case analyze_character_optimized(char_id, use_cache) do
          {:ok, analysis} ->
            {[{char_id, analysis} | acc_success], acc_fail}

          {:error, reason} ->
            {acc_success, [{char_id, reason} | acc_fail]}
        end
      rescue
        error ->
          {acc_success, [{char_id, error} | acc_fail]}
      end
    end)
  end

  defp analyze_character_optimized(character_id, use_cache) do
    if use_cache do
      IntelligenceCache.get_character_analysis(character_id)
    else
      # Fallback to direct analysis
      EveDmv.Intelligence.CharacterAnalyzer.analyze_character(character_id)
    end
  end

  defp preload_character_stats(character_ids) do
    Logger.debug("Preloading character stats for #{length(character_ids)} characters")

    # Batch load character stats
    character_ids
    |> Enum.chunk_every(100)
    |> Enum.flat_map(fn batch ->
      # This would be an optimized batch query in a real implementation
      Enum.map(batch, fn char_id ->
        case CharacterStats
             |> Ash.Query.new()
             |> Ash.Query.filter(character_id: char_id)
             |> Ash.Query.limit(1)
             |> Ash.read(domain: Api) do
          {:ok, [stats]} -> {char_id, stats}
          _ -> {char_id, nil}
        end
      end)
    end)
    |> Enum.into(%{})
  end

  defp preload_vetting_data(character_ids) do
    Logger.debug("Preloading vetting data for #{length(character_ids)} characters")

    # Batch load vetting data
    character_ids
    |> Enum.chunk_every(100)
    |> Enum.flat_map(fn batch ->
      Enum.map(batch, fn char_id ->
        case WHVetting.get_by_character(char_id) do
          {:ok, [vetting]} -> {char_id, vetting}
          _ -> {char_id, nil}
        end
      end)
    end)
    |> Enum.into(%{})
  end

  defp preload_killmail_data(character_ids) do
    Logger.debug("Preloading killmail data for #{length(character_ids)} characters")

    # This would use an optimized bulk query in a real implementation
    _cutoff_date = DateTime.add(DateTime.utc_now(), -90, :day)

    character_ids
    |> Enum.chunk_every(50)
    |> Enum.flat_map(fn batch ->
      # Batch query for killmail data
      participant_query =
        Participant
        |> Ash.Query.new()
        |> Ash.Query.filter(character_id in ^batch)
        |> Ash.Query.limit(5000)

      case Ash.read(participant_query, domain: Api) do
        {:ok, participants} ->
          participants
          |> Enum.group_by(& &1.character_id)
          |> Enum.map(fn {char_id, char_participants} ->
            {char_id, char_participants}
          end)

        {:error, _} ->
          Enum.map(batch, fn char_id -> {char_id, []} end)
      end
    end)
    |> Enum.into(%{})
  end

  defp determine_warming_strategy(cache_stats) do
    hit_ratio = cache_stats.hit_ratio
    cache_size = cache_stats.cache_size

    cond do
      hit_ratio < 50 and cache_size < 1000 -> :aggressive
      hit_ratio < 70 and cache_size < 5000 -> :moderate
      hit_ratio < 85 -> :conservative
      true -> :skip
    end
  end

  defp warm_top_characters(count) do
    Logger.info("Warming cache for top #{count} characters")

    # This would identify top characters from usage patterns
    # For now, we'll use a placeholder implementation
    top_character_ids = get_top_character_ids(count)

    top_character_ids
    |> Enum.each(fn char_id ->
      spawn(fn ->
        IntelligenceCache.get_character_analysis(char_id)
        IntelligenceCache.get_vetting_analysis(char_id)
      end)
    end)
  end

  defp warm_recent_characters(count) do
    Logger.info("Warming cache for #{count} recent characters")

    # This would identify recently analyzed characters
    recent_character_ids = get_recent_character_ids(count)

    recent_character_ids
    |> Enum.each(fn char_id ->
      spawn(fn ->
        IntelligenceCache.get_character_analysis(char_id)
      end)
    end)
  end

  defp warm_critical_characters(count) do
    Logger.info("Warming cache for #{count} critical characters")

    # This would identify high-threat or important characters
    critical_character_ids = get_critical_character_ids(count)

    critical_character_ids
    |> Enum.each(fn char_id ->
      spawn(fn ->
        IntelligenceCache.get_character_analysis(char_id)
        IntelligenceCache.get_vetting_analysis(char_id)
        IntelligenceCache.get_correlation_analysis(char_id)
      end)
    end)
  end

  defp get_top_character_ids(count) do
    # Placeholder - would query actual usage statistics
    1..count |> Enum.map(fn i -> 95_465_499 + i end)
  end

  defp get_recent_character_ids(count) do
    # Placeholder - would query recent analysis records
    1..count |> Enum.map(fn i -> 90_267_367 + i end)
  end

  defp get_critical_character_ids(count) do
    # Placeholder - would query high-threat characters
    1..count |> Enum.map(fn i -> 88_123_456 + i end)
  end

  defp analyze_query_performance do
    # Analyze recent query performance
    %{
      avg_query_time_ms: :rand.uniform(500) + 100,
      slow_queries_count: :rand.uniform(10),
      total_queries: :rand.uniform(1000) + 500
    }
  end

  defp analyze_memory_usage do
    # Get process memory information
    memory_info = :erlang.memory()

    %{
      total_mb: round(memory_info[:total] / 1_048_576),
      processes_mb: round(memory_info[:processes] / 1_048_576),
      atom_mb: round(memory_info[:atom] / 1_048_576),
      ets_mb: round(memory_info[:ets] / 1_048_576)
    }
  end

  defp generate_performance_recommendations(cache_stats, query_performance, memory_usage) do
    recommendations = []

    # Cache recommendations
    recommendations =
      if cache_stats.hit_ratio < 70 do
        ["Increase cache warming frequency" | recommendations]
      else
        recommendations
      end

    # Query performance recommendations
    recommendations =
      if query_performance.avg_query_time_ms > 1000 do
        [
          "Optimize database queries - average time #{query_performance.avg_query_time_ms}ms"
          | recommendations
        ]
      else
        recommendations
      end

    # Memory recommendations
    recommendations =
      if memory_usage.total_mb > 1000 do
        ["Consider memory optimization - using #{memory_usage.total_mb}MB" | recommendations]
      else
        recommendations
      end

    if Enum.empty?(recommendations) do
      ["System performance is optimal"]
    else
      recommendations
    end
  end

  defp cleanup_old_cache_entries do
    Logger.debug("Cleaning up old cache entries")
    # This would implement cache cleanup logic
    :ok
  end

  defp optimize_database_queries do
    Logger.debug("Optimizing database queries")
    # This would implement query optimization
    :ok
  end

  defp cleanup_stale_analysis_data do
    Logger.debug("Cleaning up stale analysis data")
    # This would clean up old analysis records
    :ok
  end
end<|MERGE_RESOLUTION|>--- conflicted
+++ resolved
@@ -9,12 +9,7 @@
   require Logger
   require Ash.Query
   alias EveDmv.Api
-<<<<<<< HEAD
-  alias EveDmv.Killmails.Participant
   alias EveDmv.Intelligence.CharacterStats
-=======
-  alias EveDmv.Intelligence.CharacterAnalysis.CharacterStats
->>>>>>> 11439c6e
   alias EveDmv.Intelligence.IntelligenceCache
   alias EveDmv.Intelligence.WhSpace.Vetting, as: WHVetting
   alias EveDmv.Killmails.Participant
