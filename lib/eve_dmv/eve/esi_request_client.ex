defmodule EveDmv.Eve.EsiRequestClient do
  @moduledoc """
  Enhanced HTTP request utilities for EVE ESI API with reliability features.

  This module handles all low-level HTTP communication with ESI,
  including circuit breakers, intelligent retries, rate limiting, 
  error classification, and fallback strategies.
  """

  require Logger
  alias EveDmv.Eve.{CircuitBreaker, ErrorClassifier, FallbackStrategy, ReliabilityConfig}
  alias EveDmv.Telemetry.{PerformanceMonitor, RequestMonitor}

  @default_base_url "https://esi.evetech.net"
  @default_datasource "tranquility"
  @service_name :esi_api

  @doc """
  Make an authenticated GET request to ESI API with reliability features.
  """
  @spec get_authenticated_request(String.t(), String.t(), map(), keyword()) ::
          {:ok, map()} | {:error, term()}
  def get_authenticated_request(path, auth_token, params \\ %{}, opts \\ []) do
    operation_type = Keyword.get(opts, :operation_type, :default)
    cache_key = Keyword.get(opts, :cache_key)

    request_fn = fn ->
      PerformanceMonitor.track_api_call("esi", path, fn ->
        execute_authenticated_request(path, auth_token, params, operation_type)
      end)
    end

    # Use circuit breaker if enabled
    if ReliabilityConfig.circuit_breaker_enabled?(@service_name) do
      case CircuitBreaker.call(@service_name, request_fn,
             timeout: ReliabilityConfig.get_timeout(operation_type)
           ) do
        {:ok, result} ->
          {:ok, result}

        {:error, :circuit_open} ->
          Logger.warning("Circuit breaker open for ESI API", %{path: path})
          try_fallback_request(path, cache_key, opts)

        {:error, error} ->
          classification = ErrorClassifier.classify(error)
          handle_request_error(error, classification, path, cache_key, opts)
      end
    else
      case request_fn.() do
        {:ok, result} ->
          {:ok, result}

        {:error, error} ->
          classification = ErrorClassifier.classify(error)
          handle_request_error(error, classification, path, cache_key, opts)
      end
    end
  end

  @doc """
  Make a public request to ESI API with reliability features.
  """
  @spec public_request(String.t(), String.t(), map()) :: {:ok, map()} | {:error, term()}
  def public_request(_method, path, params \\ %{}) do
    get_request(path, params, [])
  end

  @doc """
  Make an authenticated request to ESI API with reliability features.
  """
  @spec authenticated_request(String.t(), String.t(), String.t()) ::
          {:ok, map()} | {:error, term()}
  def authenticated_request(_method, path, auth_token) do
    get_authenticated_request(path, auth_token, %{}, [])
  end

  @doc """
  Make a public GET request to ESI API with reliability features.
  """
  @spec get_request(String.t(), map(), keyword()) :: {:ok, map()} | {:error, term()}
  def get_request(path, params \\ %{}, opts \\ []) do
    operation_type = Keyword.get(opts, :operation_type, :default)
    cache_key = Keyword.get(opts, :cache_key)

    request_fn = fn ->
      PerformanceMonitor.track_api_call("esi", path, fn ->
        execute_public_request(path, params, operation_type)
      end)
    end

    # Use circuit breaker if enabled
    if ReliabilityConfig.circuit_breaker_enabled?(@service_name) do
      case CircuitBreaker.call(@service_name, request_fn,
             timeout: ReliabilityConfig.get_timeout(operation_type)
           ) do
        {:ok, result} ->
          {:ok, result}

        {:error, :circuit_open} ->
          Logger.warning("Circuit breaker open for ESI API", %{path: path})
          try_fallback_request(path, cache_key, opts)

        {:error, error} ->
          classification = ErrorClassifier.classify(error)
          handle_request_error(error, classification, path, cache_key, opts)
      end
    else
      case request_fn.() do
        {:ok, result} ->
          {:ok, result}

        {:error, error} ->
          classification = ErrorClassifier.classify(error)
          handle_request_error(error, classification, path, cache_key, opts)
      end
    end
  end

  # Private implementation functions

  defp execute_authenticated_request(path, auth_token, params, operation_type) do
    headers = build_authenticated_headers(auth_token)
    params = Map.put(params, "datasource", @default_datasource)
    timeout = ReliabilityConfig.get_timeout(operation_type)

    execute_http_request(path, headers, params, timeout)
  end

  defp execute_public_request(path, params, operation_type) do
    headers = build_headers()
    params = Map.put(params, "datasource", @default_datasource)
    timeout = ReliabilityConfig.get_timeout(operation_type)

    execute_http_request(path, headers, params, timeout)
  end

  defp execute_http_request(path, headers, params, timeout) do
    start_time = System.monotonic_time(:microsecond)
    service = detect_service_from_path(path)

    result =
      case HTTPoison.get(build_url(path), headers,
             timeout: timeout,
             recv_timeout: timeout,
             params: params
           ) do
        {:ok, %HTTPoison.Response{status_code: status_code, body: body, headers: resp_headers}}
        when status_code in 200..299 ->
          case Jason.decode(body) do
            {:ok, data} ->
              {:ok, %{body: data, status_code: status_code, headers: Map.new(resp_headers)}}

            {:error, reason} ->
              {:error, {:json_error, reason}}
          end

        {:ok, %HTTPoison.Response{status_code: status_code}} ->
          {:error, {:http_error, status_code}}

        {:error, %HTTPoison.Error{reason: reason}} ->
          {:error, {:connection_error, reason}}
      end

    # Track request metrics
    duration = System.monotonic_time(:microsecond) - start_time

    status =
      case result do
        {:ok, _} -> :success
        {:error, {:http_error, code}} when code in [420, 429] -> :rate_limited
        {:error, {:connection_error, :timeout}} -> :timeout
        _ -> :failure
      end

    RequestMonitor.track_request(service, duration, status)

    result
  end

  defp handle_request_error(error, classification, path, cache_key, opts) do
    Logger.warning("ESI request failed", %{
      path: path,
      error: error,
      classification: classification
    })

    # Emit telemetry for monitoring
    :telemetry.execute(
      [:eve_dmv, :esi, :request_failed],
      %{count: 1},
      %{path: path, error_category: classification.category}
    )

    # Try retry if appropriate
    if should_retry?(classification, opts) do
      attempt_retry(path, cache_key, opts, error)
    else
      try_fallback_request(path, cache_key, opts)
    end
  end

  defp should_retry?(classification, opts) do
    attempt = Keyword.get(opts, :attempt, 1)
    max_attempts = ReliabilityConfig.get_retry_config().max_attempts

    attempt < max_attempts and classification.retry_strategy != :not_retryable
  end

  defp attempt_retry(path, _cache_key, opts, error) do
    attempt = Keyword.get(opts, :attempt, 1)
    retry_config = ReliabilityConfig.get_retry_config()
    delay = ReliabilityConfig.calculate_retry_delay(attempt + 1, retry_config)

    Logger.info("Retrying ESI request after #{delay}ms", %{
      path: path,
      attempt: attempt + 1,
      error: sanitize_error_for_logging(error)
    })

    :timer.sleep(delay)

    # Retry with incremented attempt count
    new_opts = Keyword.put(opts, :attempt, attempt + 1)

    case Keyword.get(opts, :auth_token) do
      nil ->
        get_request(path, Keyword.get(opts, :params, %{}), new_opts)

      auth_token ->
        get_authenticated_request(path, auth_token, Keyword.get(opts, :params, %{}), new_opts)
    end
  end

  defp try_fallback_request(path, cache_key, opts) do
    fallback_config = ReliabilityConfig.get_fallback_config()

    if cache_key and fallback_config.use_stale_cache do
      execute_stale_cache_fallback(path, cache_key, opts)
    else
      try_placeholder_fallback(path, opts)
    end
  end

  defp execute_stale_cache_fallback(path, cache_key, opts) do
    cache_key_str = if is_binary(cache_key), do: cache_key, else: to_string(cache_key)

    case FallbackStrategy.execute_with_stale_cache(
           fn -> execute_esi_request(path, opts) end,
           cache_key_str
         ) do
      {:ok, data} ->
        Logger.info("Using stale cache data for ESI request", %{path: path})
        {:ok, data}

      _ ->
        try_placeholder_fallback(path, opts)
    end
  end

  defp execute_esi_request(path, opts) do
    case Keyword.get(opts, :auth_token) do
      nil ->
        get_request(path, Keyword.get(opts, :params, %{}), opts)

      auth_token ->
        get_authenticated_request(
          path,
          auth_token,
          Keyword.get(opts, :params, %{}),
          opts
        )
    end
  end

  defp try_placeholder_fallback(path, opts) do
    fallback_config = ReliabilityConfig.get_fallback_config()

    if fallback_config.use_placeholder_data do
      data_type = detect_data_type(path)
      context = Keyword.get(opts, :fallback_context)

      case FallbackStrategy.generate_placeholder_data(data_type, context) do
        {:ok, placeholder, :placeholder} ->
          Logger.warning("Using placeholder data for ESI request", %{
            path: path,
            data_type: data_type
          })

          {:ok, placeholder}

        {:error, :no_placeholder} ->
          {:error, :service_unavailable}
      end
    else
      {:error, :service_unavailable}
    end
  end

  defp detect_data_type(path) do
    cond do
      String.contains?(path, "/characters/") -> :character
      String.contains?(path, "/corporations/") -> :corporation
      String.contains?(path, "/alliances/") -> :alliance
      String.contains?(path, "/killmails/") -> :killmail
      String.contains?(path, "/universe/") -> :universe
      true -> :unknown
    end
  end

  defp detect_service_from_path(path) do
    # Same as detect_data_type but also includes market and search
    cond do
      String.contains?(path, "/characters/") -> :character
      String.contains?(path, "/corporations/") -> :corporation
      String.contains?(path, "/alliances/") -> :alliance
      String.contains?(path, "/killmails/") -> :killmail
      String.contains?(path, "/universe/") -> :universe
      String.contains?(path, "/markets/") -> :market
      String.contains?(path, "/search/") -> :search
      true -> :unknown
    end
  end

  # Helper functions

  defp build_url(path) do
    base_url = get_config(:base_url, @default_base_url)
    "#{base_url}/latest#{path}"
  end

  defp build_headers do
    [
      {"User-Agent", "EVE-DMV/1.0 (https://github.com/wanderer-industries/eve_dmv)"},
      {"Accept", "application/json"},
      {"Content-Type", "application/json"}
    ]
  end

  defp build_authenticated_headers(auth_token) do
    build_headers() ++
      [
        {"Authorization", "Bearer #{auth_token}"}
      ]
  end

  defp get_config(key, default) do
    Application.get_env(:eve_dmv, :esi, [])
    |> Keyword.get(key, default)
  end

  # Remove auth_token from error data before logging
  defp sanitize_error_for_logging(error) do
    case error do
      %{auth_token: _} = error_map ->
        Map.delete(error_map, :auth_token)

      tuple when is_tuple(tuple) ->
        # Handle tuples that might contain sensitive data
        tuple |> Tuple.to_list() |> sanitize_list_for_logging() |> List.to_tuple()

      list when is_list(list) ->
        sanitize_list_for_logging(list)

      _ ->
        error
    end
  end

  defp sanitize_list_for_logging(list) do
    Enum.map(list, fn item ->
      case item do
        %{auth_token: _} = map -> Map.delete(map, :auth_token)
        other -> other
      end
    end)
  end
<<<<<<< HEAD
=======

  # Additional security function to sanitize request options before logging
>>>>>>> 5d53b4f5
end<|MERGE_RESOLUTION|>--- conflicted
+++ resolved
@@ -3,7 +3,7 @@
   Enhanced HTTP request utilities for EVE ESI API with reliability features.
 
   This module handles all low-level HTTP communication with ESI,
-  including circuit breakers, intelligent retries, rate limiting, 
+  including circuit breakers, intelligent retries, rate limiting,
   error classification, and fallback strategies.
   """
 
@@ -375,9 +375,4 @@
       end
     end)
   end
-<<<<<<< HEAD
-=======
-
-  # Additional security function to sanitize request options before logging
->>>>>>> 5d53b4f5
 end