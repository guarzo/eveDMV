defmodule EveDmv.Eve.EsiRequestClient do
  @moduledoc """
  Enhanced HTTP request utilities for EVE ESI API with reliability features.

  This module handles all low-level HTTP communication with ESI,
  including circuit breakers, intelligent retries, rate limiting, 
  error classification, and fallback strategies.
  """

  require Logger
  alias EveDmv.Eve.{CircuitBreaker, ErrorClassifier, FallbackStrategy, ReliabilityConfig}
  alias EveDmv.Telemetry.{PerformanceMonitor, RequestMonitor}

  @default_base_url "https://esi.evetech.net"
  @default_datasource "tranquility"
  @service_name :esi_api

  @doc """
  Make an authenticated GET request to ESI API with reliability features.
  """
  @spec get_authenticated_request(String.t(), String.t(), map(), keyword()) ::
          {:ok, map()} | {:error, term()}
  def get_authenticated_request(path, auth_token, params \\ %{}, opts \\ []) do
    operation_type = Keyword.get(opts, :operation_type, :default)
    cache_key = Keyword.get(opts, :cache_key)

    request_fn = fn ->
      PerformanceMonitor.track_api_call("esi", path, fn ->
        execute_authenticated_request(path, auth_token, params, operation_type)
      end)
    end

    # Use circuit breaker if enabled
    if ReliabilityConfig.circuit_breaker_enabled?(@service_name) do
      case CircuitBreaker.call(@service_name, request_fn,
             timeout: ReliabilityConfig.get_timeout(operation_type)
           ) do
        {:ok, result} ->
          {:ok, result}

        {:error, :circuit_open} ->
          Logger.warning("Circuit breaker open for ESI API", %{path: path})
          try_fallback_request(path, cache_key, opts)

        {:error, error} ->
          classification = ErrorClassifier.classify(error)
          handle_request_error(error, classification, path, cache_key, opts)
      end
    else
      case request_fn.() do
        {:ok, result} ->
          {:ok, result}

        {:error, error} ->
          classification = ErrorClassifier.classify(error)
          handle_request_error(error, classification, path, cache_key, opts)
      end
    end
  end

  @doc """
  Make a public request to ESI API with reliability features.
  """
  @spec public_request(String.t(), String.t(), map()) :: {:ok, map()} | {:error, term()}
  def public_request(_method, path, params \\ %{}) do
    get_request(path, params, [])
  end

  @doc """
  Make an authenticated request to ESI API with reliability features.
  """
  @spec authenticated_request(String.t(), String.t(), String.t()) ::
          {:ok, map()} | {:error, term()}
  def authenticated_request(_method, path, auth_token) do
    get_authenticated_request(path, auth_token, %{}, [])
  end

  @doc """
  Make a public GET request to ESI API with reliability features.
  """
  @spec get_request(String.t(), map(), keyword()) :: {:ok, map()} | {:error, term()}
  def get_request(path, params \\ %{}, opts \\ []) do
    operation_type = Keyword.get(opts, :operation_type, :default)
    cache_key = Keyword.get(opts, :cache_key)

    request_fn = fn ->
      PerformanceMonitor.track_api_call("esi", path, fn ->
        execute_public_request(path, params, operation_type)
      end)
    end

    # Use circuit breaker if enabled
    if ReliabilityConfig.circuit_breaker_enabled?(@service_name) do
      case CircuitBreaker.call(@service_name, request_fn,
             timeout: ReliabilityConfig.get_timeout(operation_type)
           ) do
        {:ok, result} ->
          {:ok, result}

        {:error, :circuit_open} ->
          Logger.warning("Circuit breaker open for ESI API", %{path: path})
          try_fallback_request(path, cache_key, opts)

        {:error, error} ->
          classification = ErrorClassifier.classify(error)
          handle_request_error(error, classification, path, cache_key, opts)
      end
    else
      case request_fn.() do
        {:ok, result} ->
          {:ok, result}

        {:error, error} ->
          classification = ErrorClassifier.classify(error)
          handle_request_error(error, classification, path, cache_key, opts)
      end
    end
  end

  # Private implementation functions

  defp execute_authenticated_request(path, auth_token, params, operation_type) do
    headers = build_authenticated_headers(auth_token)
    params = Map.put(params, "datasource", @default_datasource)
    timeout = ReliabilityConfig.get_timeout(operation_type)

    execute_http_request(path, headers, params, timeout)
  end

  defp execute_public_request(path, params, operation_type) do
    headers = build_headers()
    params = Map.put(params, "datasource", @default_datasource)
    timeout = ReliabilityConfig.get_timeout(operation_type)

    execute_http_request(path, headers, params, timeout)
  end

  defp execute_http_request(path, headers, params, timeout) do
    start_time = System.monotonic_time(:microsecond)
    service = detect_service_from_path(path)

    result =
      case HTTPoison.get(build_url(path), headers,
             timeout: timeout,
             recv_timeout: timeout,
             params: params
           ) do
        {:ok, %HTTPoison.Response{status_code: status_code, body: body, headers: resp_headers}}
        when status_code in 200..299 ->
          case Jason.decode(body) do
            {:ok, data} ->
              {:ok, %{body: data, status_code: status_code, headers: Map.new(resp_headers)}}

            {:error, reason} ->
              {:error, {:json_error, reason}}
          end

        {:ok, %HTTPoison.Response{status_code: status_code}} ->
          {:error, {:http_error, status_code}}

        {:error, %HTTPoison.Error{reason: reason}} ->
          {:error, {:connection_error, reason}}
      end

    # Track request metrics
    duration = System.monotonic_time(:microsecond) - start_time

    status =
      case result do
        {:ok, _} -> :success
        {:error, {:http_error, code}} when code in [420, 429] -> :rate_limited
        {:error, {:connection_error, :timeout}} -> :timeout
        _ -> :failure
      end

    RequestMonitor.track_request(service, duration, status)

    result
  end

  defp handle_request_error(error, classification, path, cache_key, opts) do
    Logger.warning("ESI request failed", %{
      path: path,
      error: error,
      classification: classification
    })

    # Emit telemetry for monitoring
    :telemetry.execute(
      [:eve_dmv, :esi, :request_failed],
      %{count: 1},
      %{path: path, error_category: classification.category}
    )

    # Try retry if appropriate
    if should_retry?(classification, opts) do
      attempt_retry(path, cache_key, opts, error)
    else
      try_fallback_request(path, cache_key, opts)
    end
  end

  defp should_retry?(classification, opts) do
    attempt = Keyword.get(opts, :attempt, 1)
    max_attempts = ReliabilityConfig.get_retry_config().max_attempts

    attempt < max_attempts and classification.retry_strategy != :not_retryable
  end

  defp attempt_retry(path, _cache_key, opts, error) do
    attempt = Keyword.get(opts, :attempt, 1)
    retry_config = ReliabilityConfig.get_retry_config()
    delay = ReliabilityConfig.calculate_retry_delay(attempt + 1, retry_config)

    Logger.info("Retrying ESI request after #{delay}ms", %{
      path: path,
      attempt: attempt + 1,
      error: sanitize_error_for_logging(error)
    })

    :timer.sleep(delay)

    # Retry with incremented attempt count
    new_opts = Keyword.put(opts, :attempt, attempt + 1)

    case Keyword.get(opts, :auth_token) do
      nil ->
        get_request(path, Keyword.get(opts, :params, %{}), new_opts)

      auth_token ->
        get_authenticated_request(path, auth_token, Keyword.get(opts, :params, %{}), new_opts)
    end
  end

  defp try_fallback_request(path, cache_key, opts) do
    fallback_config = ReliabilityConfig.get_fallback_config()

    if cache_key and fallback_config.use_stale_cache do
<<<<<<< HEAD
      cache_key_str = if is_binary(cache_key), do: cache_key, else: to_string(cache_key)

      case FallbackStrategy.execute_with_stale_cache(
             fn -> execute_esi_request(path, opts) end,
             cache_key_str
           ) do
        {:ok, data} ->
          Logger.info("Using stale cache data for ESI request", %{path: path})
          {:ok, data}

        _ ->
          try_placeholder_fallback(path, opts)
      end
=======
      execute_stale_cache_fallback(path, cache_key, opts)
>>>>>>> 6f8b9e55
    else
      try_placeholder_fallback(path, opts)
    end
  end

  defp execute_stale_cache_fallback(path, cache_key, opts) do
    cache_key_str = if is_binary(cache_key), do: cache_key, else: to_string(cache_key)

    case FallbackStrategy.execute_with_stale_cache(
           fn -> execute_esi_request(path, opts) end,
           cache_key_str
         ) do
      {:ok, data} ->
        Logger.info("Using stale cache data for ESI request", %{path: path})
        {:ok, data}

      _ ->
        try_placeholder_fallback(path, opts)
    end
  end

  defp execute_esi_request(path, opts) do
    case Keyword.get(opts, :auth_token) do
      nil ->
        get_request(path, Keyword.get(opts, :params, %{}), opts)

      auth_token ->
        get_authenticated_request(
          path,
          auth_token,
          Keyword.get(opts, :params, %{}),
          opts
        )
    end
  end

  defp try_placeholder_fallback(path, opts) do
    fallback_config = ReliabilityConfig.get_fallback_config()

    if fallback_config.use_placeholder_data do
      data_type = detect_data_type(path)
      context = Keyword.get(opts, :fallback_context)

      case FallbackStrategy.generate_placeholder_data(data_type, context) do
        {:ok, placeholder, :placeholder} ->
          Logger.warning("Using placeholder data for ESI request", %{
            path: path,
            data_type: data_type
          })

          {:ok, placeholder}

        {:error, :no_placeholder} ->
          {:error, :service_unavailable}
      end
    else
      {:error, :service_unavailable}
    end
  end

  defp detect_data_type(path) do
    cond do
      String.contains?(path, "/characters/") -> :character
      String.contains?(path, "/corporations/") -> :corporation
      String.contains?(path, "/alliances/") -> :alliance
      String.contains?(path, "/killmails/") -> :killmail
      String.contains?(path, "/universe/") -> :universe
      true -> :unknown
    end
  end

  defp detect_service_from_path(path) do
    # Same as detect_data_type but also includes market and search
    cond do
      String.contains?(path, "/characters/") -> :character
      String.contains?(path, "/corporations/") -> :corporation
      String.contains?(path, "/alliances/") -> :alliance
      String.contains?(path, "/killmails/") -> :killmail
      String.contains?(path, "/universe/") -> :universe
      String.contains?(path, "/markets/") -> :market
      String.contains?(path, "/search/") -> :search
      true -> :unknown
    end
  end

  # Helper functions

  defp build_url(path) do
    base_url = get_config(:base_url, @default_base_url)
    "#{base_url}/latest#{path}"
  end

  defp build_headers do
    [
      {"User-Agent", "EVE-DMV/1.0 (https://github.com/wanderer-industries/eve_dmv)"},
      {"Accept", "application/json"},
      {"Content-Type", "application/json"}
    ]
  end

  defp build_authenticated_headers(auth_token) do
    build_headers() ++
      [
        {"Authorization", "Bearer #{auth_token}"}
      ]
  end

  defp get_config(key, default) do
    Application.get_env(:eve_dmv, :esi, [])
    |> Keyword.get(key, default)
  end

  # Remove auth_token from error data before logging
  defp sanitize_error_for_logging(error) do
    case error do
      %{auth_token: _} = error_map ->
        Map.delete(error_map, :auth_token)

      tuple when is_tuple(tuple) ->
        # Handle tuples that might contain sensitive data
        tuple |> Tuple.to_list() |> sanitize_list_for_logging() |> List.to_tuple()

      list when is_list(list) ->
        sanitize_list_for_logging(list)

      _ ->
        error
    end
  end

  # Extracted helper function to execute ESI requests with appropriate authentication
  defp execute_esi_request(path, opts) do
    case Keyword.get(opts, :auth_token) do
      nil ->
        get_request(path, Keyword.get(opts, :params, %{}), opts)

      auth_token ->
        get_authenticated_request(
          path,
          auth_token,
          Keyword.get(opts, :params, %{}),
          opts
        )
    end
  end

  defp sanitize_list_for_logging(list) do
    Enum.map(list, fn item ->
      case item do
        %{auth_token: _} = map -> Map.delete(map, :auth_token)
        other -> other
      end
    end)
  end
end<|MERGE_RESOLUTION|>--- conflicted
+++ resolved
@@ -236,23 +236,7 @@
     fallback_config = ReliabilityConfig.get_fallback_config()
 
     if cache_key and fallback_config.use_stale_cache do
-<<<<<<< HEAD
-      cache_key_str = if is_binary(cache_key), do: cache_key, else: to_string(cache_key)
-
-      case FallbackStrategy.execute_with_stale_cache(
-             fn -> execute_esi_request(path, opts) end,
-             cache_key_str
-           ) do
-        {:ok, data} ->
-          Logger.info("Using stale cache data for ESI request", %{path: path})
-          {:ok, data}
-
-        _ ->
-          try_placeholder_fallback(path, opts)
-      end
-=======
       execute_stale_cache_fallback(path, cache_key, opts)
->>>>>>> 6f8b9e55
     else
       try_placeholder_fallback(path, opts)
     end
@@ -383,21 +367,6 @@
     end
   end
 
-  # Extracted helper function to execute ESI requests with appropriate authentication
-  defp execute_esi_request(path, opts) do
-    case Keyword.get(opts, :auth_token) do
-      nil ->
-        get_request(path, Keyword.get(opts, :params, %{}), opts)
-
-      auth_token ->
-        get_authenticated_request(
-          path,
-          auth_token,
-          Keyword.get(opts, :params, %{}),
-          opts
-        )
-    end
-  end
 
   defp sanitize_list_for_logging(list) do
     Enum.map(list, fn item ->
