--- conflicted
+++ resolved
@@ -72,11 +72,7 @@
   @doc """
   Get multiple characters efficiently using parallel requests with fallback.
   """
-<<<<<<< HEAD
   @spec get_characters([integer()]) :: {:ok, map()} | {:ok, map(), :partial} | {:error, any()}
-=======
-  @spec get_characters([integer()]) :: {:ok, map()}
->>>>>>> 6f8b9e55
   def get_characters(character_ids) when is_list(character_ids) do
     case PerformanceMonitor.track_bulk_operation(
            "character_bulk_lookup",
